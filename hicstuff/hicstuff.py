#!/usr/bin/env python
# -*- coding: utf-8 -*-

"""Common Hi-C functions

A bunch of handy functions for processing Hi-C data
(mainly in the form of matrices):

    -Normalizations
    -Interpolations
    -Filters
    -Removing artifacts
    -Quick sum-pooling (aka 'binning') in sparse and dense form
    -Simple models with parameter estimation
    -Computing best-matching 3D structures
    -Various metrics in use among Hi-C people for eyecandy purposes
     (directional index, domainograms, etc.)

These functions are meant to be simple and relatively quick
as-is implementations of procedures described in Hi-C papers.
"""

import numpy as np
import string
import collections
import itertools
import warnings
from scipy.sparse import coo_matrix, csr_matrix, lil_matrix
from scipy.sparse.linalg import eigsh
import copy
import random
import multiprocessing as mp
import pandas as pd
import sys


def despeckle_simple(B, th2=2, threads=1):
    """Single-chromosome despeckling

    Simple speckle removing function on a single chromomsome. It also works
    for multiple chromosomes but trends may be disrupted.

    Parameters
    ----------
    B : scipy.sparse.csr
        The input matrix to despeckle, in sparse (csr) format.
    th2 : float
        The number of standard deviations above the mean beyond which
        despeckling should be performed
    threads : int
        The number of CPU processes on which the function can run in parallel.

    Returns
    -------
    array_like
        The despeckled matrix, in the same format it was given.
    """
    try:
        if B.getformat() != "csr":
            B = csr_matrix(B)
    except AttributeError:
        print("Error: You must provide a sparse matrix in csr format.")
        raise

    A = copy.copy(B)
    n1 = A.shape[0]
    medians = np.zeros(n1)
    stds = np.zeros(n1)
    # Faster structure for editing values
    A = lil_matrix(A)

    # only global functions can be used with Pool.map
    global _diagstats

    def _diagstats(u):
        """Computes median and standard deviation for each diagonal"""
        diag = B.diagonal(u)
        medians[u] = np.median(diag)
        stds[u] = np.median(diag)

    global _speck2med

    def _speck2med(nw):
        """Sets outlier values back to the median of their diagonal"""
        diag = A.diagonal(nw)
        diag[diag > medians[nw] + th2 * stds[nw]] = medians[nw]
        A.setdiag(diag, nw)

    pool = mp.Pool(threads, maxtasksperchild=1000)
    pool.map(_diagstats, range(n1))
    pool.map(_speck2med, range(n1))
    pool.close()

    return csr_matrix(A)


def despeckle_global(M, positions=None, stds=2):
    """Compute a trend by averaging all contacts of equal
    distance, then sets outstanding values (above stds standard
    deviations) to the expected value from the trend.
    """

    N = np.array(M, dtype=np.float64)
    n, m = M.shape
    if positions is None:
        positions = range(min(n, m))

    lengths = np.abs(np.diff(positions))

    def distance(i, j):
        mean_length = (lengths[i] + lengths[j]) / 2.0
        if positions[i] < positions[j]:
            d = (
                (positions[j] - positions[i] - lengths[i]) + mean_length
            ) // 1000.0
        else:
            d = (
                (positions[i] - positions[j] - lengths[j]) + mean_length
            ) // 1000.0
        return d

    measurements, bins = {}, []
    for i in range(n):
        for j in range(1, i):
            d = distance(i, j)
            bins.append(np.abs(d))
            try:
                measurements[np.abs(d)].append(M[i, j])
            except KeyError:
                measurements[np.abs(d)] = [M[i, j]]

    mean = [np.mean(np.array(measurements[k])) for k in measurements.keys()]
    std = [np.std(np.array(measurements[k])) for k in measurements.keys()]

    for i, j in itertools.product(
        range(stds, n - stds), range(stds, m - stds)
    ):
        d = distance(i, j)
        if M[i, j] >= mean[d] + std * stds:
            N[i, j] = mean[d]

    return (N + N.T) / 2


def despeckle_local(M, stds=2, width=2):
    """Replace outstanding values (above stds standard deviations)
    in a matrix by the average of a surrounding window of desired width.
    """

    N = np.array(M, dtype=np.float64)
    n, m = M.shape
    for i, j in itertools.product(
        range(width, n - width), range(width, m - width)
    ):
        square = M[i - width : i + width, j - width : j + width]
        avg = np.average(square)
        std = np.std(square)
        if M[i, j] >= avg + stds * std:
            N[i, j] = avg
    return (N + N.T) / 2


def bin_dense(M, subsampling_factor=3):
    """Sum over each block of given subsampling factor, returns a matrix whose
    dimensions are this much as small (e.g. a 27x27 matrix binned with a
    subsampling factor equal to 3 will return a 9x9 matrix whose each component
    is the sum of the corresponding 3x3 block in the original matrix).
    Remaining columns and rows are summed likewise and added to the end of the
    new matrix.

    :note: Will not work for numpy verisons below 1.7
    """

    m = min(M.shape)
    n = (m // subsampling_factor) * subsampling_factor

    if n == 0:
        return np.array([M.sum()])

    N = np.array(M[:n, :n], dtype=np.float64)
    N = N.reshape(
        n // subsampling_factor,
        subsampling_factor,
        n // subsampling_factor,
        subsampling_factor,
    ).sum(axis=(1, 3))
    if m > n:
        remaining_row = M[n:, :n]
        remaining_col = M[:n, n:]
        remaining_square = M[n:m, n:m]
        R = remaining_row.reshape(
            m % subsampling_factor, m // subsampling_factor, subsampling_factor
        ).sum(axis=(0, 2))
        C = (
            remaining_col.T.reshape(
                m % subsampling_factor,
                m // subsampling_factor,
                subsampling_factor,
            )
            .sum(axis=(0, 2))
            .T
        )
        S = remaining_square.sum()
        N = np.append(N, [R], axis=0)
        result = np.append(N, np.array([list(C) + [S]]).T, axis=1)
    else:
        result = N

    return result


def bin_sparse(M, subsampling_factor=3):
    """Perform the bin_dense procedure for sparse matrices. Remaining rows
    and cols are lumped with the rest at the end.
    """

    N = M.tocoo()
    n, m = N.shape
    row, col, data = N.row, N.col, N.data

    # Divide row and column indices - duplicate coordinates are added in
    # sparse matrix construction

    binned_row = row // subsampling_factor
    binned_col = col // subsampling_factor
    binned_n = n // subsampling_factor
    binned_m = m // subsampling_factor

    # Attach remaining columns and rows to the last one

    binned_row[binned_row >= binned_n] -= n % subsampling_factor
    binned_col[binned_col >= binned_m] -= m % subsampling_factor

    # Sum data over duplicate entries
    binned = pd.DataFrame({"row": binned_row, "col": binned_col, "dat": data})
    binned = binned.groupby(["row", "col"]).sum().reset_index()

    return coo_matrix(
        (binned.dat, (binned.row, binned.col)), shape=(binned_n, binned_m)
    )


def bin_matrix(M, subsampling_factor=3):
    """Bin either sparse or dense matrices.
    """

    try:
        from scipy.sparse import issparse

        if issparse(M):
            return bin_sparse(M, subsampling_factor=subsampling_factor)
        else:
            raise ImportError
    except ImportError:
        return bin_dense(M, subsampling_factor=subsampling_factor)


def bin_annotation(annotation=None, subsampling_factor=3):
    """Perform binning on genome annotations such as contig information or bin
    positions.
    """

    if annotation is None:
        annotation = np.array([])
    n = len(annotation)
    binned_positions = [
        annotation[i] for i in range(n) if i % subsampling_factor == 0
    ]
    if len(binned_positions) == 0:
        binned_positions.append(0)
    return np.array(binned_positions)


def bin_measurement(measurement=None, subsampling_factor=3):
    """Perform binning on genome-wide measurements by summing each component
    in a window of variable size (subsampling_factor).
    """

    subs = int(subsampling_factor)
    if measurement is None:
        measurement = np.array([])
    n = len(measurement)
    binned_measurement = [
        measurement[i - subs + 1 : i].sum()
        for i in range(n)
        if i % subs == 0 and i > 0
    ]
    return np.array(binned_measurement)


def build_pyramid(M, subsampling_factor=3):
    """Iterate over a given number of times on matrix M
    so as to compute smaller and smaller matrices with bin_dense.
    """

    subs = int(subsampling_factor)
    if subs < 1:
        raise ValueError(
            "Subsampling factor needs to be an integer greater than 1."
        )
    N = [M]
    while min(N[-1].shape) > 1:
        N.append(bin_matrix(N[-1], subsampling_factor=subs))
    return N


def bin_bp_dense(M, positions, bin_len=10000):
    """Perform binning with a fixed genomic length in
    base pairs. Fragments will be binned such
    that their total length is closest to the specified input.
    If a contig list is specified, binning will be performed
    such that fragments never overlap two contigs. Fragments longer
    than bin size will not be split, which can result in larger bins.
    The last smaller bin of the chromosome will be merged with the
    previous one.
    Parameters
    ----------
    M : 2D numpy array of ints or floats
        The Hi-C matrix to bin in dense format
    positions : numpy array of int
        List of 0-based basepair start positions of fragments bins
    bin_len : int
        Bin length in basepairs
    Returns
    -------
    2D numpy array of ints of floats :
        Binned matrix
    numpy array of ints :
        List of binned fragments positions in basepair
    """
    positions = np.array(positions)
    # Get fragments where new chromosome starts (positions reset)
    chromstart = np.where(positions == 0)[0]
    chromend = np.append(chromstart[1:], M.shape[0])
    chromlen = chromend - chromstart
    # Assign a chromosome to each fragment
    chroms = np.repeat(range(len(chromlen)), chromlen)
    # Get binned positions
    positions = positions // bin_len
    frags = np.array([chroms, positions], dtype=np.int64).T
    # Keep track of index fragments
    frag_idx = range(frags.shape[0])
    # Number of bins to create
    n_bins = np.unique(frags, axis=0).shape[0]
    # Initialise output fragment list (post binning)
    out_pos = np.zeros((n_bins, 1))
    # initialise matrix for matching frags (row) to bins (col)
    bin_attr = np.zeros((frags.shape[0], n_bins))
    # Use (chr, bin) as grouping key (coord) and indices of fragments
    # belonging to current bin (bin_frags)
    bin_No = 0
    for coords, bin_frags in itertools.groupby(
        frag_idx, lambda x: tuple(frags[x, :])
    ):
        bin_frags = list(bin_frags)
        first_frag, last_frag = bin_frags[0], bin_frags[-1] + 1
        out_pos[bin_No] = coords[1] * bin_len
        # Fill frag-bin attribution matrix matrix line by line
        bin_attr[first_frag:last_frag, bin_No] = 1
        bin_No += 1
    # Perform binning (sum of contacts in each bin) using dot products
    D = M.dot(bin_attr)
    out_M = bin_attr.T.dot(D)
    return out_M, out_pos


def bin_exact_bp_dense(M, positions, bin_len=10000):
    """Perform the kb-binning procedure with total bin lengths being exactly
    set to that of the specified input. Fragments overlapping two potential
    bins will be split and related contact counts will be divided according
    to overlap proportions in each bin.
    M : 2D numpy array of ints or floats
        The Hi-C matrix to bin in dense format
    positions : numpy array of int
        List of basepair start positions of fragments bins
    bin_len : int
        Bin length in basepairs
    Returns
    -------
    2D numpy array of ints of floats :
        Binned matrix
    list :
        List of binned fragments
    """
    units = positions / bin_len
    n = len(positions)
    idx = [
        i for i in range(n - 1) if np.ceil(units[i]) < np.ceil(units[i + 1])
    ]
    m = len(idx) - 1
    N = np.zeros((m, m))
    remainders = [0] + [np.abs(units[i] - units[i + 1]) for i in range(m)]
    for i in range(m):
        N[i] = np.array(
            [
                (
                    M[idx[j] : idx[j + 1], idx[i] : idx[i + 1]].sum()
                    - remainders[j] * M[i][j]
                    + remainders[j + 1] * M[i + 1][j]
                )
                for j in range(m)
            ]
        )
    return N


def bin_bp_sparse(M, positions, bin_len=10000):
    """
    Performs the bp-binning procedure on a sparse matrix.
    Parameters
    ----------
    M : sparse numpy matrix
        Hi-C contact matrix in sparse format.
    positions : numpy array of ints
        Start positions of fragments in the matrix, in base pairs.
    bin_len : int
        Desired length of bins, in base pairs
    Returns
    -------
    sparse numpy matrix:
        The binned matrix in sparse format.
    list of ints:
        The new bin start positions.
    """

    r = M.tocoo()
    # Get fragments where new chromosome starts (positions reset)
    chromstart = np.where(positions == 0)[0]
    chromend = np.append(chromstart[1:], len(positions))
    chromlen = chromend - chromstart
    # Assign a chromosome to each fragment
    chroms = np.repeat(range(len(chromlen)), chromlen)
    # Get binned positions
    positions = positions // bin_len
    frags = np.array([chroms, positions], dtype=np.int64).T
    # Keep track of index fragments
    frag_idx = range(frags.shape[0])
    # Number of bins to create
    n_bins = np.unique(frags, axis=0).shape[0]
    # Initialise output fragment list (post binning)
    out_pos = np.zeros((n_bins, 1))
    row = copy.copy(r.row)
    col = copy.copy(r.col)
    bin_No = 0
    # Use (chr, bin) as grouping key (coord) and indices of fragments
    # belonging to current bin (bin_frags)
    for coords, bin_frags in itertools.groupby(
        frag_idx, lambda x: tuple(frags[x, :])
    ):
        bin_frags = list(bin_frags)
        first_frag, last_frag = bin_frags[0], bin_frags[-1] + 1
        # Pool row/col number by bin
        row[np.where((r.row >= first_frag) & (r.row < last_frag))] = bin_No
        col[np.where((r.col >= first_frag) & (r.col < last_frag))] = bin_No
        # Get bin position in basepair
        out_pos[bin_No] = coords[1] * bin_len
        bin_No += 1

    # Sum data of duplicate row/col pairs
    binned = coo_matrix((r.data, (row, col)), shape=(bin_No, bin_No))
    binned.sum_duplicates()
    return (binned, out_pos)


def trim_dense(M, n_std=3, s_min=None, s_max=None):
    """By default, return a matrix stripped of component
    vectors whose sparsity (i.e. total contact count on a
    single column or row) deviates more than specified number
    of standard deviations from the mean. Boolean variables
    s_min and s_max act as absolute fixed values which override
    such behaviour when specified.
    Parameters
    ----------
    M : 2D numpy array of floats
        Dense Hi-C contact matrix
    n_std : int
        Minimum number of standard deviation by which a the sum of
        contacts in a component vector must deviate from the mean
        to be trimmed.
    s_min : float
        Fixed minimum value below which the component vectors will
        be trimmed.
    s_max : float
        Fixed maximum value above which the component vectors will
        be trimmed.
    Returns
    -------
    numpy 2D array of floats :
        The input matrix, stripped of outlier component vectors.
    """

    M = np.array(M)
    sparsity = M.sum(axis=1)
    mean = np.mean(sparsity)
    std = np.std(sparsity)
    if s_min is None:
        s_min = mean - n_std * std
    if s_max is None:
        s_max = mean + n_std * std
    elif s_max == 0:
        s_max = np.amax(M)
    f = (sparsity > s_min) * (sparsity < s_max)
    N = M[f][:, f]
    return N


def get_good_bins(M, n_std=3, s_min=None, s_max=None):
    """
    Returns a boolean mask marking the outlier bins of a Hi-C contact map with
    0 and the good bins with 1. Good bins are defined either by a fixed
    or a number of standard deviations from the mean of all bins values.
    Parameters
    ----------
    M : scipy.sparse.coo_matrix
        Sparse Hi-C contact map
    n_std : int
        Minimum number of standard deviation by which a the sum of
        contacts in a component vector must deviate from the mean
        to be trimmed.
    s_min : float
        Fixed minimum value below which the component vectors will
        be trimmed.
    s_max : float
        Fixed maximum value above which the component vectors will
        be trimmed.
    Returns
    -------
    numpy.array of bool :
        A 1D numpy array whose length is the number of bins in the matrix and
        values indicate if bins mean values are within the acceptable range (1)
        or considered outliers (0).
    """
    r = M.tocoo()
    sparsity = np.array(r.sum(axis=1, dtype=np.float)).flatten()
    mean = np.mean(sparsity)
    std = np.std(sparsity)
    if s_min is None:
        s_min = mean - n_std * std
    if s_max is None:
        s_max = mean + n_std * std
    f = (sparsity > s_min) * (sparsity < s_max)
    return f


def trim_sparse(M, n_std=3, s_min=None, s_max=None):
    """Apply the trimming procedure to a sparse matrix.
    Parameters
    ----------
    M : scipy.sparse.coo_matrix
        Sparse Hi-C contact map
    n_std : int
        Minimum number of standard deviation by which a the sum of
        contacts in a component vector must deviate from the mean
        to be trimmed.
    s_min : float
        Fixed minimum value below which the component vectors will
        be trimmed.
    s_max : float
        Fixed maximum value above which the component vectors will
        be trimmed.
    Returns
    -------
     scipy coo_matrix of floats :
        The input sparse matrix, stripped of outlier component vectors.
    """
    f = get_good_bins(M, n_std, s_min, s_max)
    miss_bins = np.cumsum(1 - f)
    # Mapping pre- and post- trimming indices of bins
    # Note: There is probably a more efficient way than a dictionary for that
    miss_map = {old: old - offset for old, offset in enumerate(miss_bins)}
    indices = np.where(f[r.row] & f[r.col])
    # Remove sparse rows and shift indices accordingly
    rows = [miss_map[i] for i in r.row[indices]]
    cols = [miss_map[j] for j in r.col[indices]]
    data = r.data[indices]
    size = max(max(rows), max(cols)) + 1
    N = coo_matrix((data, (rows, cols)), shape=(size, size))
    return N


def normalize_dense(M, norm="SCN", order=1, iterations=3):
    """Apply one of the many normalization types to input dense
    matrix. Will also apply any callable norms such as a user-made
    or a lambda function.
    Parameters
    ----------
    M : 2D numpy array of floats
    norm : str
        Normalization procedure to use. Can be one of "SCN",
        "mirnylib", "frag" or "global". Can also be a user-
        defined function.
    order : int
        Defines the type of vector norm to use. See numpy.linalg.norm
        for details.
    iterations : int
        Iterations parameter when using an iterative normalization
        procedure.
    Returns
    -------
    2D numpy array of floats :
        Normalized dense matrix.
    """

    s = np.array(M, np.float64)
    floatorder = np.float64(order)

    if norm == "SCN":
        for _ in range(0, iterations):

            sumrows = s.sum(axis=1)
            maskrows = (sumrows != 0)[:, None] * (sumrows != 0)[None, :]
            sums_row = sumrows[:, None] * np.ones(sumrows.shape)[None, :]
            s[maskrows] = 1.0 * s[maskrows] / sums_row[maskrows]

            sumcols = s.sum(axis=0)
            maskcols = (sumcols != 0)[:, None] * (sumcols != 0)[None, :]
            sums_col = sumcols[None, :] * np.ones(sumcols.shape)[:, None]
            s[maskcols] = 1.0 * s[maskcols] / sums_col[maskcols]

    elif norm == "mirnylib":
        try:
            from mirnylib import numutils as ntls

            s = ntls.iterativeCorrection(s, iterations)[0]
        except ImportError as e:
            print(str(e))
            print("I can't find mirnylib.")
            print(
                "Please install it from "
                "https://bitbucket.org/mirnylab/mirnylib"
            )
            print("I will use default norm as fallback.")
            return normalize_dense(M, order=order, iterations=iterations)

    elif norm == "frag":
        for _ in range(1, iterations):
            s_norm_x = np.linalg.norm(s, ord=floatorder, axis=0)
            s_norm_y = np.linalg.norm(s, ord=floatorder, axis=1)
            s_norm = np.tensordot(s_norm_x, s_norm_y, axes=0)
            s[s_norm != 0] = 1.0 * s[s_norm != 0] / s_norm[s_norm != 0]

    elif norm == "global":
        s_norm = np.linalg.norm(s, ord=floatorder)
        s /= 1.0 * s_norm

    elif callable(norm):
        s = norm(M)

    else:
        print("Unknown norm. Returning input as fallback")

    return (s + s.T) / 2


def normalize_sparse(M, norm="SCN", order=1, iterations=3):
    """Applies a normalization type to a sparse matrix.
    Parameters
    ----------
    M : scipy.sparse.csr_matrix of floats
    norm : str
        Normalization procedure to use. Can be one of "SCN",
        "mirnylib", "frag" or "global". Can also be a user-
        defined function.
    order : int
        Defines the type of vector norm to use. See numpy.linalg.norm
        for details.
    iterations : int
        Iterations parameter when using an iterative normalization
        procedure.
    Returns
    -------
    scipy.sparse.csr_matrix of floats :
        Normalized sparse matrix.
    """

    r = csr_matrix(M)
    if norm == "SCN":
        for _ in range(1, iterations):
            row_sums = np.array(r.sum(axis=1)).flatten()
            col_sums = np.array(r.sum(axis=0)).flatten()
            row_indices, col_indices = r.nonzero()
            r.data /= row_sums[row_indices] * col_sums[col_indices]
        row_sums = np.array(r.sum(axis=1)).flatten()
        # Scale to 1
        r.data = r.data * (1 / np.mean(row_sums))

    elif norm == "global":
        try:
            from scipy.sparse import linalg

            r = linalg.norm(M, ord=order)
        except (ImportError, AttributeError) as e:
            print(str(e))
            print("I can't import linalg tools for sparse matrices.")
            print("Please upgrade your scipy version to 0.16.0.")

    elif callable(norm):
        r = norm(M)

    else:
        print("Unknown norm. Returning input as fallback")

    return r


def GC_partial(portion: str):
    """Manually compute GC content percentage in a DNA string, taking
    ambiguous values into account (according to standard IUPAC notation).
    Parameters
    ----------
    portion : str
        DNA sequence on which GC content is computed.
    Returns
    -------
    float :
        The percentage of GC in the input string.
    """

    sequence_count = collections.Counter(portion)
    gc = (
        sum([sequence_count[i] for i in "gGcCsS"])
        + sum([sequence_count[i] for i in "DdHh"]) / 3.0
        + 2 * sum([sequence_count[i] for i in "VvBb"]) / 3.0
        + sum([sequence_count[i] for i in "NnYyRrKkMm"]) / 2.0
    ) / len(portion)
    return 0 or 100 * gc


def GC_wide(genome: str, window=1000):
    """Compute GC across a window of given length.
    :note: Requires Biopython
    Parameters
    ----------
    genome : str
        The genome on which GC content will be computed.
    window : int
        The window size in which GC content is measured.
    Returns
    -------
    list :
        A list of floats, each being the GC percent in a window.
    """

    GC = []
    from Bio import SeqIO

    with open(genome) as handle:
        sequence = "".join(
            [str(record.seq) for record in SeqIO.parse(handle, "fasta")]
        )

    n = len(sequence)
    for i in range(0, n, window):
        portion = sequence[i : min(i + window, n)]
        GC.append(GC_partial(portion))

    return GC


def split_genome(genome, chunk_size=10000):
    """Split genome into chunks of fixed size (save the last one).
    """

    chunks = []
    from Bio import SeqIO

    with open(genome) as handle:
        for record in SeqIO.parse(handle, "fasta"):
            sequence = record.seq
            n = len(sequence)
            chunks += [
                str(sequence[i : min(i + chunk_size, n)])
                for i in range(0, n, chunk_size)
            ]
    return np.array(chunks)


def directional(M, window=None, circ=False, extrapolate=True, log=True):
    """From a symmetrical matrix M of size n, return a vector d whose each
    component d[i] is a T-test of two samples represented by vectors of size
    window on either side of the i-th pixel on the diagonal. Edge elements may
    be extrapolated based on the vector size reduction, except in the case of
    circular genomes. If they aren't, d will be of size n - 2*(window-1)
    instead of n.
    """

    # Sanity checks
    if not type(M) is np.ndarray:
        M = np.array(M)

    if M.shape[0] != M.shape[1]:
        raise ValueError("Matrix is not square.")

    try:
        n = min(M.shape)
    except AttributeError:
        n = M.size

    # Default window argument
    if window is None:
        window = max(n // 100, 5)

    if window >= n:
        raise ValueError("Please choose a smaller window size.")

    try:
        from scipy.stats import ttest_rel
    except ImportError as e:
        print("Scipy not")
        print(str(e))
        raise
    if log:
        N = np.zeros((n, n))
        N[M > 0] = np.log(M[M > 0])
    else:
        N = M

    if circ:
        d = [
            ttest_rel(
                np.array(list(N[i, i - window :]) + list(N[i, :i])),
                N[i, i : i + window],
            )[0]
            for i in range(window)
        ]
    elif extrapolate:
        d = [ttest_rel(N[i, 0:i], N[i, i : 2 * i])[0] for i in range(window)]
    else:
        d = []

    d += [
        ttest_rel(N[i, i - window : i], N[i, i : i + window])[0]
        for i in range(window, n - window)
    ]

    if circ:
        d += [
            ttest_rel(
                N[i, i - window : i],
                np.array((list(N[i, : i - n + window]) + list(N[i, i:]))),
            )[0]
            for i in range(n - window, n)
        ]
    elif extrapolate:
        d += [
            ttest_rel(
                N[i, i - window : i],
                (np.array(list(N[i, i:]) + list(N[i, : window - (n - i)]))),
            )[0]
            for i in range(n - window, n)
        ]

    return d


def domainogram(M, window=None, circ=False, extrapolate=True):
    """From a symmetrical matrix M of size n, return a vector d whose each
    component d[i] is the total sum of a square of 2*window+1 size centered on
    the i-th main diagonal element. Edge elements may be extrapolated based on
    the square size reduction (i.e. for window = 4, the first component will be
    equal to the first diagonal pixel multiplied by 81, the second one will be
    equal to the first 2x2 square on the diagonal multiplied by 81/4, etc.),
    except in the case of circular genomes. If they aren't, d will be of size
    n - 2*(window-1) instead of n.
    """

    # Sanity checks
    if not type(M) is np.ndarray:
        M = np.array(M)

    if M.shape[0] != M.shape[1]:
        raise ValueError("Matrix is not square.")

    try:
        n = min(M.shape)
    except AttributeError:
        n = M.size

    # Default window argument
    if window is None:
        window = max(n // 100, 5)

    if window >= n:
        raise ValueError("Please choose a smaller window size.")

    if circ:
        d = [
            (
                np.sum(M[-i + window :, -i + window :])
                + np.sum(M[: i - window + 1, : i - window + 1])
                for i in range(window)
            )
        ]
    elif extrapolate:
        d = [
            (
                np.sum(M[0 : 2 * i + 1, 0 : 2 * i + 1])
                * ((2 * window + 1) ** 2.0)
                / ((2 * i + 1) ** 2.0)
            )
            for i in range(window)
        ]
    else:
        d = []

    d += [
        np.sum(M[i - window : i + window + 1, i - window : i + window + 1])
        for i in range(window, n - window)
    ]

    if circ:
        d += [
            M[i:, i:].sum() + M[: n - i, n - i].sum()
            for i in range(n - window, n)
        ]
    elif extrapolate:
        d += [
            M[i - window :, i - window :].sum()
            * ((2 * window + 1) ** 2.0)
            / ((2 * (n - i) + 1) ** 2.0)
            for i in range(n - window, n)
        ]

    return np.array(d)


def from_structure(structure):
    """Return contact data from a 3D structure (in pdb format).
    """

    try:
        from Bio import PDB

        if isinstance(structure, str):
            p = PDB.PDBParser()
            structure = p.get_structure("S", structure)
        if isinstance(structure, PDB.Structure.Structure):
            for _ in structure.get_chains():
                atoms = [
                    np.array(atom.get_coord())
                    for atom in structure.get_atoms()
                ]
    except ImportError:
        print("Biopython not found.")
        raise

    atoms = np.array(structure)
    try:
        import scipy

        D = scipy.spatial.distance.pdist(atoms, "euclidean")
        D = scipy.spatial.distance.squareform(D)
    except ImportError:
        print("Scipy not found.")
        raise
    m = np.max(1 / D[D != 0])
    M = np.zeros(D.shape)
    M[D != 0] = 1 / D[D != 0]
    M[D == 0] = m
    return M


def largest_connected_component(matrix):
    """Compute the adjacency matrix of the largest connected component of the
    graph whose input matrix is adjacent.
    """

    try:
        import scipy.sparse

        n, components = scipy.sparse.csgraph.connected_components(
            matrix, directed=False
        )
        print("I found " + str(n) + " connected components.")
        component_dist = collections.Counter(components)
        print("Distribution of components: " + str(component_dist))
        most_common, _ = component_dist.most_common(1)[0]
        ilcc = components == most_common
        return matrix[:, ilcc][ilcc]

    except ImportError as e:
        print("I couldn't find scipy which is needed for graph routines.")
        print(str(e))
        print("Returning input matrix as fallback.")
        return matrix


def to_structure(matrix, alpha=1):
    """Compute best matching 3D genome structure from underlying input matrix
    using ShRec3D-derived method from Lesne et al., 2014.

    Link: https://www.ncbi.nlm.nih.gov/pubmed/25240436

    The method performs two steps: first compute distance matrix by treating
    contact data as an adjacency graph (of weights equal to a power law
    function of the data), then embed the resulting distance matrix into
    3D space.

    The alpha parameter influences the weighting of contacts: if alpha < 1
    long-range interactions are prioritized; if alpha >> 1 short-range
    interactions have more weight wahen computing the distance matrix.
    """

    connected = largest_connected_component(matrix)
    distances = to_distance(connected, alpha)
    n, m = connected.shape
    bary = np.sum(np.triu(distances, 1)) / (n ** 2)  # barycenters
    d = np.array(np.sum(distances ** 2, 0) / n - bary)  # distances to origin
    gram = np.array(
        [
            (d[i] + d[j] - distances[i][j] ** 2) / 2
            for i, j in itertools.product(range(n), range(m))
        ]
    ).reshape(n, m)
    normalized = gram / np.linalg.norm(gram, "fro")

    try:
        symmetric = np.array(
            (normalized + normalized.T) / 2, dtype=np.longfloat
        )  # just in case
    except AttributeError:
        symmetric = np.array((normalized + normalized.T) / 2)

    from scipy import linalg

    eigen_values, eigen_vectors = linalg.eigh(symmetric)
    if not (eigen_values >= 0).all():
        warnings.warn("Negative eigen values were found.")
    idx = eigen_values.argsort()[-3:][::-1]
    values = eigen_values[idx]
    vectors = eigen_vectors[:, idx]
    coordinates = vectors * np.sqrt(values)
    return coordinates


def get_missing_bins(original, trimmed):
    """Retrieve indices of a trimmed matrix with respect to the original matrix.
    Fairly fast but is only correct if diagonal values are different, which is
    always the case in practice.
    """

    original_diag = np.diag(original)
    trimmed_diag = np.diag(trimmed)
    index = []
    m = min(original.shape)
    for j in range(min(trimmed.shape)):
        k = 0
        while original_diag[j + k] != trimmed_diag[j] and k < 2 * m:
            k += 1
        index.append(k + j)
    return np.array(index)


def to_pdb(
    structure,
    filename,
    contigs=None,
    annotations=None,
    indices=None,
    special_bins=None,
):
    """From a structure (or matrix) generate the corresponding pdb file
    representing each chain as a contig/chromosome and filling the occupancy
    field with a custom annotation. If the matrix has been trimmed somewhat,
    remaining indices may be specified.
    """

    n = len(structure)
    letters = (
        string.ascii_uppercase
        + string.ascii_lowercase
        + string.digits
        + string.punctuation
    ) * int(n / 94 + 1)
    if contigs is None:
        contigs = np.ones(n + 1)
    if annotations is None:
        annotations = np.zeros(n + 1)
    if indices is None:
        indices = range(n + 1)
    if special_bins is None:
        special_bins = np.zeros(n + 1)

    structure_shapes_match = structure.shape[0] == structure.shape[1]
    if isinstance(structure, np.ndarray) and structure_shapes_match:
        structure = to_structure(structure)

    X, Y, Z = (structure[:, i] for i in range(3))
    Xmax, Ymax, Zmax = (np.max(np.abs(Xi)) for Xi in (X, Y, Z))
    X *= 100.0 / Xmax
    Y *= 100.0 / Ymax
    Z *= 100.0 / Zmax

    X = np.around(X, 3)
    Y = np.around(Y, 3)
    Z = np.around(Z, 3)

    reference = ["OW", "OW", "CE", "TE", "tR"]

    with open(filename, "w") as f:
        for i in range(1, n):
            line = "ATOM"  # 1-4 "ATOM"
            line += "  "  # 5-6 unused
            line += str(i).rjust(5)  # 7-11 atom serial number
            line += " "  # 12 unused
            line += reference[special_bins[i]].rjust(4)  # 13-16 atom name
            line += " "  # 17 alternate location indicator
            line += "SOL"  # 18-20 residue name
            line += " "  # 21 unused
            line += letters[
                int(contigs[indices[i]] - 1)
            ]  # 22 chain identifier
            line += str(i).rjust(4)  # 23-26 residue sequence number
            line += " "  # 27 code for insertion of residues
            line += "   "  # 28-30 unused
            line += str(X[i]).rjust(8)  # 31-38 X orthogonal Å coordinate
            line += str(Y[i]).rjust(8)  # 39-46 Y orthogonal Å coordinate
            line += str(Z[i]).rjust(8)  # 47-54 Z orthogonal Å coordinate
            line += "1.00".rjust(6)  # 55-60 Occupancy
            # 61-66 Temperature factor
            line += str(annotations[i - 1]).rjust(6)
            line += "      "  # 67-72 unused
            line += "    "  # 73-76 segment identifier
            line += "O".rjust(2)  # 77-78 element symbol
            line += "\n"
            f.write(line)


def to_distance(matrix, alpha=1):
    """Compute distance matrix from contact data by applying a negative power
    law (alpha) to its nonzero pixels, then interpolating on the zeroes using a
    shortest-path algorithm.
    """
    matrix = np.array(matrix)
    try:
        import scipy.sparse
    except ImportError as e:
        print("Scipy not found.")
        print(str(e))
        raise

    if callable(alpha):
        distance_function = alpha
    else:
        try:
            a = np.float64(alpha)

            def distance_function(x):
                return 1 / (x ** (1 / a))

        except TypeError:
            print("Alpha parameter must be callable or an array-like")
            raise

    if hasattr(matrix, "getformat"):
        distances = scipy.sparse.coo_matrix(matrix)
        distances.data = distance_function(distances.data)
    else:
        distances = np.zeros(matrix.shape)
        distances[matrix != 0] = distance_function(1 / matrix[matrix != 0])

    return scipy.sparse.csgraph.floyd_warshall(distances, directed=False)


def distance_to_contact(D, alpha=1):
    """Compute contact matrix from input distance matrix. Distance values of
    zeroes are given the largest contact count otherwise inferred non-zero
    distance values.
    """

    if callable(alpha):
        distance_function = alpha
    else:
        try:
            a = np.float64(alpha)

            def distance_function(x):
                return 1 / (x ** (1 / a))

        except TypeError:
            print("Alpha parameter must be callable or an array-like")
            raise
        except ZeroDivisionError:
            raise ValueError("Alpha parameter must be non-zero")

    m = np.max(distance_function(D[D != 0]))
    M = np.zeros(D.shape)
    M[D != 0] = distance_function(D[D != 0])
    M[D == 0] = m
    return M


def distance_law(matrix, indices=None, log_bins=True, base=1.1):
    """Compute distance law as a function of the genomic coordinate aka P(s).
    Bin length increases exponentially with distance if log_bins is True. Works
    on dense and sparse matrices.
    # TODO: Generalize function to work on multiple chromosomes (given a coordinates list)
    Parameters
    ----------
    matrix : numpy.array or scipy.sparse.coo_matrix
        Hi-C contact map of the chromosome on which the distance law is
        calculated.
    indices : None or numpy array
        List of indices on which to compute the distance law. For example
        compartments or expressed genes.
    log_bins : bool
        Whether the distance law should be computed on exponentially larger
        bins.
    Returns
    -------
    numpy array of floats :
        The start coordinate of each bin.
    numpy array of floats :
        The distance law computed per bin on the diagonal
    """

    n = min(matrix.shape)
    included_bins = np.zeros(n, dtype=bool)
    if indices is None:
        included_bins[:] = True
    else:
        included_bins[indices] = True
    D = np.array(
        [
            np.average(matrix.diagonal(j)[included_bins[: n - j]])
            for j in range(n)
        ]
    )
    if not log_bins:
        return np.array(range(len(D))), D
    else:
        n_bins = int(np.log(n) / np.log(base) + 1)
        logbin = np.unique(
            np.logspace(0, n_bins - 1, num=n_bins, base=base, dtype=np.int)
        )
        logbin = np.insert(logbin, 0, 0)
        logbin[-1] = min(n, logbin[-1])
        if n < logbin.shape[0]:
            print("Not enough bins. Increase logarithm base.")
            return np.array(range(len(D))), D
        logD = np.array(
            [
                np.average(D[logbin[i - 1] : logbin[i]])
                for i in range(1, len(logbin))
            ]
        )
        return logbin[:-1], logD


def distance_law_multi(
    matrix,
    frag_pos,
    indices=None,
    centro_pos=None,
    log_bins=True,
    base=1.1,
    average=False,
):
    """Compute distance law as a function of the genomic coordinate aka P(s).
    Bin length increases exponentially with distance if log_bins is True. Works
    on dense and sparse matrices. Use this function if the genome is composed of
    several chromosomes and provide a file with the positions of centromers
    # TODO: Generalize function to plot the P(s) of several maps on the same plot
    Parameters
    ----------
    matrix : numpy.array or scipy.sparse.coo_matrix
        Hi-C contact map on which the distance law is calculated.
    frag_pos : numpy.array
        The list of fragments or bins start positions, in base pairs.
    indices : numpy.array of int
        Indices of bins that must be included. If None, all bins are used.
        Useful to exclude trimmed bins or compartments.
    centro_pos: numpy.array
        List of centromers positions, in base pairs. The order must match those
        of chromosomes in the fragments positions.
    log_bins : bool
        Whether the distance law should be computed on exponentially larger
        bins. Default is True.
    average : bool
        If enabled, all P(s) computed will be averaged and a single array is
        returned. By default, two list of arrays are returned; the first
        contains the bins coordinates and the second the P(s) values. If only
        frag pos is provided, each array will have C values where C is the number
        of chromosomes. If centromeres is also given, each array will have 2*C
        values. Chromosomes are returned in the same order as they appear in
        frag_pos.
    Returns
    -------
    list of numpy.array :
        The start coordinate of each bin one array per chromosome or arm if not
        averaged.
    list of numpy.array :
        The distance law computed per bin on the diagonal. One array per chrom-
        osome or arm if not averaged
    """

    # Get bins where chromosomes start
    chr_bins = np.where(frag_pos == 0)[0]
    if centro_pos is not None:
        # Sanity check: as many chroms as centromeres
        if len(chr_bins) != len(centro_pos):
            sys.stderr.write(
                "ERROR: Number of chromosomes and centromeres differ."
            )
            sys.exit(1)
        # Get bins of centromeres
        centro_bins = np.zeros(len(centro_pos))
        for i in range(len(chr_bins)):
            if (i + 1) < len(chr_bins):
                subfrags = frag_pos[chr_bins[i] : chr_bins[i + 1]]
            else:
                subfrags = frag_pos[chr_bins[i] :]
            # index of last fragment starting before centro in same chrom
<<<<<<< HEAD
            centro_bins[i] = chr_bins[i] + max(np.where((subfrags // centro_pos[i]) == 0)[0])
=======
            centro_bins[i] = chr_bins[i] + max(
                np.where(subfrags // centro_pos[i])[0]
            )
>>>>>>> 78162cd4
        # Combine centro and chrom bins into a single array. Values are start bins of arms
        chr_bins = np.sort(np.concatenate((chr_bins, centro_bins)))

    xs = [None] * len(chr_bins)
    ps = [None] * len(chr_bins)
    # Bins to use (e.g. to exclude trimmed bins or compartments)
    if indices is None:
        indices = np.array(range(matrix.shape[0]))
    else:
        indices = indices.astype(int)
    # Iterate over chromosome / arm bin indices
    for chrm in range(len(chr_bins)):
        # Select bins from chrom / arm
        if (chrm + 1) < len(chr_bins):
            chr_start, chr_end = int(chr_bins[chrm]), int(chr_bins[chrm + 1])
        else:
            chr_start, chr_end = int(chr_bins[chrm]), matrix.shape[0]
        # Subset indices and matrices. Shift indices to start in chrom
        chr_idx_mask = np.where((indices >= chr_start) & (indices < chr_end))[
            0
        ]
        usebins = np.array(indices[chr_idx_mask]) - chr_start
        chr_mat = matrix[chr_start:chr_end, chr_start:chr_end]
        print(chr_mat.shape)
        # Get the ps for the different arms/chroms
        chrom_xs, chrom_ps = distance_law(
            chr_mat, indices=usebins, log_bins=log_bins, base=base
        )
        xs[chrm] = chrom_xs
        ps[chrm] = chrom_ps

    # Take the mean as P(s) and longest bin array
    if average:
        arr_len = np.array([len(x) for x in xs])
        longest = np.where(arr_len == max(arr_len))[0][0]
        xs = xs[longest]
        ps = average_ps(ps)
    return xs, ps


def average_ps(ps):
    """Computes the average of a several lists of floats of different lengths.
    Values that do not exist in shorter list are not taken into account and do
    not count as zeros.
    Parameters
    ----------
    ps : list of lists of floats
        The list of all the ps to average
    Returns
    -------
    list of floats :
        The averaged distance law
    """
    # Find longest chromosome / arm
    max_length = max([len(i) for i in ps])
    ps_values = np.zeros(max_length)
    ps_occur = np.zeros(max_length)
    for chrom_ps in ps:
        ps_occur[: len(chrom_ps)] += 1
        ps_values[: len(chrom_ps)] += chrom_ps
    averaged_ps = ps_values / ps_occur
    return averaged_ps


def subsample_contacts(M, prop):
    """
    Bootstrap sampling of contacts in a sparse Hi-C map.
    Parameters
    ----------
    M : scipy.sparse.csr_matrix
        The input Hi-C contact map in sparse format.
    prop : float
        The proportion of contacts to sample.
    Returns
    -------
    scipy.sparse.csr_matrix
        A new matrix with a fraction of the original contacts.
    """
    # NOTE: RAM usage vs speed could be balanced by flushing
    # dictionary and recomputing cumsum a given number of times.

    if prop > 1 or prop < 0:
        raise ValueError(
            "The proportion of contacts to sample must be between 0 and 1."
        )
    # Only work with non-zero data of matrices
    O = csr_matrix(M).data
    S = O.copy()
    # Match cell idx to cumulative number of contacts
    cum_sum = np.cumsum(O)
    # Total number of contacts to remove
    tot_contacts = int(max(cum_sum))
    n_remove = int((1 - prop) * tot_contacts)
    # Store contacts that have already been removed
    removed = {}

    for _ in range(n_remove):
        to_remove = np.random.randint(tot_contacts)
        while to_remove in removed:
            to_remove = np.random.randint(tot_contacts)
        # Find idx of cell to deplete and deplete it
        removed[to_remove] = np.searchsorted(cum_sum, to_remove)
        S[removed[to_remove]] -= 1

    return csr_matrix((S, (M.row, M.col)), shape=(M.shape[0], M.shape[1]))


def shortest_path_interpolation(matrix, alpha=1, strict=True):
    """Perform interpolation on a matrix's data by using ShRec's shortest-path
    procedure backwards and forwards. This replaces zeroes with corresponding
    shortest-path based counts and may have the additional effect of 'blurring'
    the matrix somewhat. If strict is set to True, only zeroes are replaced
    this way.

    Also known as Boost-Hi-C (https://www.ncbi.nlm.nih.gov/pubmed/30615061)
    """
    matrix = np.array(matrix, np.float64)
    contacts = distance_to_contact(
        to_distance(matrix, alpha=alpha), alpha=alpha
    )
    if not strict:
        return contacts
    else:
        M = np.copy(matrix)
        M[matrix == 0] = contacts[matrix == 0]
        return M


def pdb_to_structure(filename):
    """Import a structure object from a PDB file.
    """

    try:
        from Bio.PDB import PDB
    except ImportError:
        print("I can't import Biopython which is needed to handle PDB files.")
        raise
    p = PDB.PDBParser()
    structure = p.get_structure("S", filename)
    for _ in structure.get_chains():
        atoms = [np.array(atom.get_coord()) for atom in structure.get_atoms()]
    return atoms


def noise(matrix):
    """Just a quick function to make a matrix noisy using a standard Poisson
    distribution (contacts are treated as rare events).
    """

    D = shortest_path_interpolation(matrix, strict=True)
    return np.random.poisson(lam=D)


def flatten_positions_to_contigs(positions):
    """Flattens and converts a positions array to a contigs array, if
    applicable.
    """

    if isinstance(positions, np.ndarray):
        flattened_positions = positions.flatten()
    else:
        try:
            flattened_positions = np.array(
                [pos for contig in positions for pos in contig]
            )
        except TypeError:
            flattened_positions = np.array(positions)

    if (np.diff(positions) == 0).any() and not (0 in set(positions)):
        warnings.warn("I detected identical consecutive nonzero values.")
        return positions

    n = len(flattened_positions)
    contigs = np.ones(n)
    counter = 0
    for i in range(1, n):
        if positions[i] == 0:
            counter += 1
            contigs[i] += counter
        else:
            contigs[i] = contigs[i - 1]
    return contigs


def simple_distance_diagonal_law(matrix, circular=False):
    if not circular:
        n = len(matrix)
        return np.array([np.average(np.diagonal(matrix, j)) for j in range(n)])
    else:
        n = len(matrix)
        return [
            (
                np.average(np.diagonal(matrix, j))
                + np.average(np.diagonal(matrix, n - j))
            )
            / 2.0
            for j in range(n)
        ]


def distance_diagonal_law(matrix, positions=None, circular=False):
    """Compute a distance law trend using the contact averages of equal
    distances. Specific positions can be supplied if needed.
    """

    n = min(matrix.shape)
    if positions is None:
        return simple_distance_diagonal_law(matrix, circular=circular)
    else:
        contigs = positions_to_contigs(positions)

    def is_intra(i, j):
        return contigs[i] == contigs[j]

    max_intra_distance = max((len(contigs == u) for u in set(contigs)))

    intra_contacts = []
    inter_contacts = [
        np.average(np.diagonal(matrix, j))
        for j in range(max_intra_distance, n)
    ]
    for j in range(max_intra_distance):
        D = np.diagonal(matrix, j)
        for i in range(len(D)):
            diagonal_intra = []
            if is_intra(i, j):
                diagonal_intra.append(D[i])
        #            else:
        #                diagonal_inter.append(D[i])
        #        inter_contacts.append(np.average(np.array(diagonal_inter)))
        intra_contacts.append(np.average(np.array(diagonal_intra)))

    intra_contacts.extend(inter_contacts)

    return [positions, np.array(intra_contacts)]


def rippe_parameters(matrix, positions, lengths=None, init=None, circ=False):
    """Estimate parameters from the model described in Rippe et al., 2001.
    """

    n, _ = matrix.shape

    if lengths is None:
        lengths = np.abs(np.diff(positions))

    measurements, bins = [], []
    for i in range(n):
        for j in range(1, i):
            mean_length = (lengths[i] + lengths[j]) / 2.0
            if positions[i] < positions[j]:
                d = (
                    (positions[j] - positions[i] - lengths[i]) + mean_length
                ) / 1000.0
            else:
                d = (
                    (positions[i] - positions[j] - lengths[j]) + mean_length
                ) / 1000.0

            bins.append(np.abs(d))
            measurements.append(matrix[i, j])
    parameters = estimate_param_rippe(measurements, bins, init=init, circ=circ)
    print(parameters)
    return parameters[0]


def estimate_param_rippe(measurements, bins, init=None, circ=False):
    """Perform least square optimization needed for the rippe_parameters function.
    """

    # Init values
    DEFAULT_INIT_RIPPE_PARAMETERS = [1.0, 9.6, -1.5]
    d = 3.0

    def log_residuals(p, y, x):
        kuhn, lm, slope, A = p
        rippe = (
            np.log(A)
            + np.log(0.53)
            - 3 * np.log(kuhn)
            + slope * (np.log(lm * x) - np.log(kuhn))
            + (d - 2) / ((np.power((lm * x / kuhn), 2) + d))
        )
        err = y - rippe

        return err

    def peval(x, param):

        if circ:
            l_cont = x.max()
            n = param[1] * x / param[0]
            n0 = param[1] * x[0] / param[0]
            n_l = param[1] * l_cont / param[0]
            s = n * (n_l - n) / n_l
            s0 = n0 * (n_l - n0) / n_l
            norm_lin = param[3] * (
                0.53
                * (param[0] ** -3.0)
                * np.power(n0, (param[2]))
                * np.exp((d - 2) / ((np.power(n0, 2) + d)))
            )

            norm_circ = param[3] * (
                0.53
                * (param[0] ** -3.0)
                * np.power(s0, (param[2]))
                * np.exp((d - 2) / ((np.power(s0, 2) + d)))
            )

            rippe = (
                param[3]
                * (
                    0.53
                    * (param[0] ** -3.0)
                    * np.power(s, (param[2]))
                    * np.exp((d - 2) / ((np.power(s, 2) + d)))
                )
                * norm_lin
                / norm_circ
            )

        else:

            rippe = param[3] * (
                0.53
                * (param[0] ** -3.0)
                * np.power((param[1] * x / param[0]), (param[2]))
                * np.exp(
                    (d - 2) / ((np.power((param[1] * x / param[0]), 2) + d))
                )
            )

        return rippe

    if init is None:
        init = DEFAULT_INIT_RIPPE_PARAMETERS

    A = np.sum(measurements)

    p0 = (p for p in init), A
    from scipy.optimize import leastsq

    plsq = leastsq(log_residuals, p0, args=(np.log(measurements), bins))

    y_estim = peval(bins, plsq[0])
    kuhn_x, lm_x, slope_x, A_x = plsq[0]
    plsq_out = [kuhn_x, lm_x, slope_x, d, A_x]

    np_plsq = np.array(plsq_out)

    if np.any(np.isnan(np_plsq)) or slope_x >= 0:
        warnings.warn("Problem in parameters estimation")
        plsq_out = p0

    return plsq_out, y_estim


def null_model(
    matrix,
    positions=None,
    lengths=None,
    model="uniform",
    noisy=False,
    circ=False,
    sparsity=False,
):
    """Attempt to compute a 'null model' of the matrix given a model
    to base itself on.
    """

    n, m = matrix.shape
    positions_supplied = True
    if positions is None:
        positions = range(n)
        positions_supplied = False
    if lengths is None:
        lengths = np.diff(positions)

    N = np.copy(matrix)

    contigs = np.array(positions_to_contigs(positions))

    def is_inter(i, j):
        return contigs[i] != contigs[j]

    diagonal = np.diag(matrix)

    if model == "uniform":
        if positions_supplied:
            trans_contacts = np.array(
                [
                    matrix[i, j]
                    for i, j in itertools.product(range(n), range(m))
                    if is_inter(i, j)
                ]
            )
            mean_trans_contacts = np.average(trans_contacts)
        else:
            mean_trans_contacts = np.average(matrix) - diagonal / len(diagonal)

        N = np.random.poisson(lam=mean_trans_contacts, size=(n, m))
        np.fill_diagonal(N, diagonal)

    elif model == "distance":
        distances = distance_diagonal_law(matrix, positions)
        N = np.array(
            [
                [distances[min(abs(i - j), n)] for i in range(n)]
                for j in range(n)
            ]
        )

    elif model == "rippe":

        trans_contacts = np.array(
            [
                matrix[i, j]
                for i, j in itertools.product(range(n), range(m))
                if is_inter(i, j)
            ]
        )
        mean_trans_contacts = np.average(trans_contacts)
        kuhn, lm, slope, d, A = rippe_parameters(matrix, positions, circ=circ)

        def jc(s, frag):
            dist = s - circ * (s ** 2) / lengths[frag]
            computed_contacts = (
                0.53
                * A
                * (kuhn ** (-3.0))
                * (dist ** slope)
                * np.exp((d - 2) / (dist + d))
            )
            return np.maximum(computed_contacts, mean_trans_contacts)

        for i in range(n):
            for j in range(n):
                if not is_inter(i, j) and i != j:
                    posi, posj = positions[i], positions[j]
                    N[i, j] = jc(np.abs(posi - posj) * lm / kuhn, frag=j)
                else:
                    N[i, j] = mean_trans_contacts

    if sparsity:
        contact_sum = matrix.sum(axis=0)
        n = len(contact_sum)
        try:
            from Bio.Statistics import lowess

            trend = lowess.lowess(
                np.array(range(n), dtype=np.float64), contact_sum, f=0.03
            )
        except ImportError:
            expected_size = int(np.amax(contact_sum) / np.average(contact_sum))
            w = min(max(expected_size, 20), 100)
            trend = np.array(
                [np.average(contact_sum[i : min(i + w, n)]) for i in range(n)]
            )

        cov_score = np.sqrt((trend - np.average(trend)) / np.std(trend))

        N = ((N * cov_score).T) * cov_score

    if noisy:
        if callable(noisy):
            noise_function = noisy
        return noise_function(N)
    else:
        return N


def model_norm(
    matrix, positions=None, lengths=None, model="uniform", circ=False
):

    N = null_model(
        matrix,
        positions,
        lengths,
        model,
        noisy=False,
        circ=circ,
        sparsity=True,
    )
    return matrix / shortest_path_interpolation(N, strict=True)


def trim_structure(struct, filtering="cube", n=2):
    """Remove outlier 'atoms' (aka bins) from a structure.
    """

    X, Y, Z = (struct[:, i] for i in range(3))

    if filtering == "sphere":
        R = (np.std(X) ** 2 + np.std(Y) ** 2 + np.std(Z) ** 2) * (n ** 2)
        f = (X - np.mean(X)) ** 2 + (Y - np.mean(Y)) ** 2 + (
            Z - np.mean(Z)
        ) ** 2 < R

    if filtering == "cube":
        R = min(np.std(X), np.std(Y), np.std(Z)) * n
        f = np.ones(len(X))
        for C in (X, Y, Z):
            f *= np.abs(C - np.mean(C)) < R

    if filtering == "percentile":
        f = np.ones(len(X))
        for C in (X, Y, Z):
            f *= np.abs(C - np.mean(C)) < np.percentile(
                np.abs(C - np.mean(C)), n
            )

    return np.array([X[f], Y[f], Z[f]])


def scalogram(M, circ=False, max_range=False):
    """Computes so-called 'scalograms' used to easily
    visualize contacts at different distance scales.
    Edge cases have been painstakingly taken
    care of.

    Parameters
    ----------
    M1 : array_like
        The input contact map
    circ : bool
        Whether the contact map's reference genome is
        circular. Default is False.
    max_range : bool or int
        The maximum scale to be computed on the matrix.
        Default is False, which means the maximum possible
        range (len(M) // 2) will be taken.

    Returns
    -------

    N : array_like
        The output scalogram. Values that can't be computed
        due to edge issues, or being beyond max_range will
        be zero. In a non-circular matrix, this will result
        with a 'cone-shaped' contact map.
    """

    # Sanity checks
    if not type(M) is np.ndarray:
        M = np.array(M)

    if M.shape[0] != M.shape[1]:
        raise ValueError("Matrix is not square.")

    try:
        n = min(M.shape)
    except AttributeError:
        n = len(M)
    N = np.zeros(M.shape)
    if not max_range:
        max_range = M.shape[0] // 2
    for i in range(n):
        for j in range(max_range):
            if i + j < n and i >= j:
                N[i, j] = M[i, i - j : i + j + 1].sum()
            elif not circ and i + j < n and i < j:
                N[i, j] = M[i, i : i + j + 1].sum() * 2
            elif not circ and i + j >= n:
                N[i, j] = M[i, i - j : i + 1].sum() * 2
            elif circ and i + j < n and i < j:
                N[i, j] = M[i, i - j :].sum() + M[i, : i + j + 1].sum()
            elif circ and i >= j and i + j >= n:
                N[i, j] = M[i, i - j :].sum() + M[i, : i + j - n + 1].sum()
            elif circ and i < j and i + j >= n:
                N[i, j] = (
                    M[i, i - j :].sum()
                    + M[i, :].sum()
                    + M[i, : i + j - n + 1].sum()
                )
    return N


def asd(M1, M2):
    """Compute a Fourier transform based distance
    between two matrices.

    Inspired from Galiez et al., 2015
    (https://www.ncbi.nlm.nih.gov/pmc/articles/PMC4535829/)

    Parameters
    ----------
    M1 : array_like
        The first (normalized) input matrix.
    M2 : array_like
        The second (normalized) input matrix

    Returns
    -------

    asd : numpy.float64
        The matrix distance
    """

    from scipy.fftpack import fft2

    spectra1 = np.abs(fft2(M1))
    spectra2 = np.abs(fft2(M2))

    return np.linalg.norm(spectra2 - spectra1)


def compartments(M, normalize=True):
    """A/B compartment analysis

    Perform a PCA-based A/B compartment analysis on a normalized, single
    chromosome contact map. The results are two vectors whose values (negative
    or positive) should presumably correlate with the presence of 'active'
    vs. 'inert' chromatin.

    Parameters
    ----------
    M : array_like
        The input, normalized contact map. Must be a single chromosome.
    normalize : bool
        Whether to normalize the matrix beforehand.
    Returns
    -------

    PC1 : numpy.ndarray
        A vector representing the first component.
    PC2 : numpy.ndarray
        A vector representing the second component.
    """

    if not type(M) is np.ndarray:
        M = np.array(M)

    if M.shape[0] != M.shape[1]:
        raise ValueError("Matrix is not square.")

    if normalize:
        N = normalize_dense(M)
    else:
        N = np.copy(M)

    from sklearn.decomposition import PCA

    pca = PCA(n_components=2)
    PC1, PC2 = pca.fit_transform(N).T
    return PC1, PC2


def PCA(A, numPCs=6, verbose=False):
    """performs PCA analysis, and returns 6 best principal components
    result[0] is the first PC, etc"""
    A = np.array(A, float)
    M = (A - np.mean(A.T, axis=1)).T
    covM = np.dot(M, M.T)
    [latent, coeff] = scipy.sparse.linalg.eigsh(covM, numPCs)
    return (np.transpose(coeff[:, ::-1]), latent[::-1])


def corrcoef_sparse(A, B=None):
    """
    Computes correlation coefficient on sparse matrices.
    Parameters
    ----------
    A : scipy.sparse.csr_matrix
        The matrix on which to compute the correlation.
    B: scipy.sparse.csr_matrix
        An optional second matrix. If provided, the correlation between A and B
        is computed.
    Returns
    -------
    scipy.sparse.csr_matrix
        The correlation matrix.
    """
    if B is not None:
        A = sparse.vstack((A, B), format="csr")

    A = A.astype(np.float64)
    n = A.shape[1]
    # Compute the covariance matrix
    rowsum = A.sum(1)
    centering = rowsum.dot(rowsum.T.conjugate()) / n
    C = (A.dot(A.T.conjugate()) - centering) / (n - 1)
    d = np.diag(C)
    coeffs = C / np.sqrt(np.outer(d, d))

    return coeffs


def compartments_sparse(M, normalize=True, n_components=2):
    """A/B compartment analysis

    Performs a detrending of the power law followed by a PCA-based A/B
    compartment analysis on a sparse, normalized, single chromosome contact map.
    The results are two vectors whose values (negative or positive) should
    presumably correlate with the presence of 'active' vs. 'inert' chromatin.

    Parameters
    ----------
    M : array_like
        The input, normalized contact map. Must be a single chromosome.
    normalize : bool
        Whether to normalize the matrix beforehand.
    mask : array of bool
        An optional boolean mask indicating which bins should be used
    Returns
    -------

    pr_comp : numpy.ndarray
        An array containing the N first principal component
    """
    if normalize:
        N = normalize_sparse(M, norm="SCN")
    else:
        N = copy.copy(M)
    N = N.tocoo()
    # Detrend by the distance law
    dist_vals, dist_bins = distance_law(N)
    N.data /= dist_vals[abs(N.row - N.col)]
    # Compute covariance matrix
    N = corrcoef_sparse(N)
    # Extract eigen vectors and eigen values
    [eigen_vals, pr_comp] = eigsh(N, n_components)

    return np.transpose(pr_comp[:, ::-1])


def remove_intra(M, contigs, mask):
    """Remove intrachromosomal contacts

    Given a contact map and a list attributing each position
    to a given chromosome, set all contacts within each
    chromosome or contig to zero. Useful to perform
    calculations on interchromosomal contacts only.

    Parameters
    ----------
    M : array_like
        The initial contact map
    contigs : list or array_like
        A 1D array whose value at index i reflect the contig
        label of the row i in the matrix M. The length of
        the array must be equal to the (identical) shape
        value of the matrix.

    Returns
    -------
    N : numpy.ndarray
        The output contact map with no intrachromosomal contacts
    """

    N = np.copy(M)
    n = len(N)

    assert n == len(contigs)

    # Naive implmentation for now
    for (i, j) in itertools.product(range(n), range(n)):
        if contigs[i] == contigs[j]:
            N[i, j] = 0

    return N


def remove_inter(M, contigs):
    """Remove interchromosomal contacts

    Given a contact map and a list attributing each position
    to a given chromosome, set all contacts between each
    chromosome or contig to zero. Useful to perform
    calculations on intrachromosomal contacts only.

    Parameters
    ----------
    M : array_like
        The initial contact map
    contigs : list or array_like
        A 1D array whose value at index i reflect the contig
        label of the row i in the matrix M. The length of
        the array must be equal to the (identical) shape
        value of the matrix.

    Returns
    -------
    N : numpy.ndarray
        The output contact map with no interchromosomal contacts
    """

    N = np.copy(M)
    n = len(N)

    assert n == len(contigs)

    # Naive implmentation for now
    for (i, j) in itertools.product(range(n), range(n)):
        if contigs[i] != contigs[j]:
            N[i, j] = 0

    return N


def positions_to_contigs(positions):
    """Label contigs according to relative positions

    Given a list of positions, return an ordered list
    of labels reflecting where the positions array started
    over (and presumably a new contig began).

    Parameters
    ----------
    positions : list or array_like
        A piece-wise ordered list of integers representing
        positions

    Returns
    -------
    contig_labels : numpy.ndarray
        The list of contig labels

    """

    contig_labels = np.zeros_like(positions)

    contig_index = 0
    for i, p in enumerate(positions):
        if p == 0:
            contig_index += 1
        contig_labels[i] = contig_index

    return contig_labels


def contigs_to_positions(contigs, binning=10000):
    """Build positions from contig labels

    From a list of contig labels and a binning parameter,
    build a list of positions that's essentially a
    concatenation of linspaces with step equal to the
    binning.

    Parameters
    ----------
    contigs : list or array_like
        The list of contig labels, must be sorted.
    binning : int, optional
        The step for the list of positions. Default is 10000.

    Returns
    -------
    positions : numpy.ndarray
        The piece-wise sorted list of positions
    """

    positions = np.zeros_like(contigs)

    index = 0
    for _, chunk in itertools.groupby(contigs):
        l = len(chunk)
        positions[index : index + l] = np.arange(list(chunk)) * binning
        index += l

    return positions


def split_matrix(M, contigs):
    """Split multiple chromosome matrix

    Split a labeled matrix with multiple chromosomes
    into unlabeled single-chromosome matrices. Inter chromosomal
    contacts are discarded.

    Parameters
    ----------
    M : array_like
        The multiple chromosome matrix to be split
    contigs : list or array_like
        The list of contig labels
    """

    index = 0
    for _, chunk in itertools.groupby(contigs):
        l = len(chunk)
        yield M[index : index + l, index : index + l]
        index += l<|MERGE_RESOLUTION|>--- conflicted
+++ resolved
@@ -1311,13 +1311,7 @@
             else:
                 subfrags = frag_pos[chr_bins[i] :]
             # index of last fragment starting before centro in same chrom
-<<<<<<< HEAD
             centro_bins[i] = chr_bins[i] + max(np.where((subfrags // centro_pos[i]) == 0)[0])
-=======
-            centro_bins[i] = chr_bins[i] + max(
-                np.where(subfrags // centro_pos[i])[0]
-            )
->>>>>>> 78162cd4
         # Combine centro and chrom bins into a single array. Values are start bins of arms
         chr_bins = np.sort(np.concatenate((chr_bins, centro_bins)))
 
