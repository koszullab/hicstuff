--- conflicted
+++ resolved
@@ -410,10 +410,7 @@
     start_stage="fastq",
     mat_fmt="GRAAL",
     aligner="bowtie2",
-<<<<<<< HEAD
     pcr_duplicates=False,
-=======
->>>>>>> 66faf8a1
     distance_law=False,
     centromeres=None,
 ):
@@ -472,13 +469,10 @@
         cooler-compatible bedgraph2 format, or GRAAL format.
     aligner : str
         Read alignment software to use. Can be either "minimap2" or "bowtie2".
-<<<<<<< HEAD
     pcr_duplicates : bool
         If True, PCR duplicates will be filtered based on genomic positions.
         Pairs where both reads have exactly the same coordinates are considered
         duplicates and only one of those will be conserved.
-=======
->>>>>>> 66faf8a1
     distance_law : bool
         If True, generates a distance law file with the values of the probabilities 
         to have a contact between two distances for each chromosomes or arms if the
