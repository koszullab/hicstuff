#!/usr/bin/env python3
# coding: utf-8

"""Abstract command classes for hicstuff

This module contains all classes related to hicstuff
commands:

    -iteralign (iterative mapping)
    -digest (genome chunking)
    -filter (Hi-C 'event' sorting: loops, uncuts, weird
     and 'true contacts')
    -view (map visualization)
    -pipeline (whole contact map generation)
    -distancelaw (Analysis tool and plot for the distance law)

Running 'pipeline' implies running 'digest', but not
iteralign or filter unless specified, because they can
take up a lot of time for dimnishing returns.

Note
----
Structure based on Rémy Greinhofer (rgreinho) tutorial on subcommands in
docopt : https://github.com/rgreinho/docopt-subcommands-example
cmdoret, 20181412

Raises
------
NotImplementedError
    Will be raised if AbstractCommand is called for
    some reason instead of one of its children.
ValueError
    Will be raised if an incorrect chunking method (e.g.
    not an enzyme or number or invalid range view is
    specified.
"""
import re
import hicstuff.view as hcv
import hicstuff.hicstuff as hcs
import hicstuff.digest as hcd
import hicstuff.iteralign as hci
import hicstuff.filter as hcf
from hicstuff.version import __version__
import hicstuff.io as hio
from hicstuff.log import logger
import hicstuff.pipeline as hpi
import hicstuff.distance_law as hcdl
from scipy.sparse import csr_matrix
import sys, os, shutil, csv
from os.path import join, basename, dirname
from matplotlib import pyplot as plt
from matplotlib import cm
from docopt import docopt
import pandas as pd
import numpy as np
import copy


class AbstractCommand:
    """Abstract base command class

    Base class for the commands from which
    other hicstuff commands derive.
    """

    def __init__(self, command_args, global_args):
        """Initialize the commands"""
        self.args = docopt(self.__doc__, argv=command_args)
        self.global_args = global_args
        # Map Hi-C format to file extension
        self.fmt2ext = {'cool': '.cool', 'bg2': '.bg2', 'graal': '.mat.tsv'}

    def execute(self):
        """Execute the commands"""
        raise NotImplementedError

    def check_output_path(self, path, force=False):
        """Throws error if the output file exists. Create required file tree otherwise."""
        # Get complete output filename and prevent overwriting unless force is enabled
        if not force and os.path.exists(out_name):
            raise IOError("Output file already exists. Use --force to overwrite")
        if dirname(path):
            os.makedirs(dirname(path), exist_ok=True)


class Iteralign(AbstractCommand):
    """Iterative mapping command

    Truncate reads from a fastq file to 20 basepairs and iteratively extend and
    re-align the unmapped reads to optimize the proportion of uniquely aligned
    reads in a 3C library.

    usage:
        iteralign [--aligner=bowtie2] [--threads=1] [--min-len=20] [--read-len=INT]
                  [--tempdir=DIR] --out-bam=FILE --genome=FILE <reads.fq>

    arguments:
        reads.fq                Fastq file containing the reads to be aligned

    options:
        -g, --genome=FILE        The genome on which to map the reads. Must be
                                 The path to the bowtie2 index if using bowtie2
                                 or to the genome in fasta format if using
                                 minimap2.
        -t, --threads=INT        Number of parallel threads allocated for the
                                 alignment [default: 1].
        -T, --tempdir=DIR        Temporary directory. Defaults to current
                                 directory.
        -a, --aligner=bowtie2    Choose alignment software between bowtie2 and
                                 minimap2. [default: bowtie2]
        -l, --min-len=INT        Length to which the reads should be
                                 truncated [default: 20].
        -o, --out-bam=FILE       Path where the alignment will be written in
                                 BAM format.
        -R, --read-len=INT       Read length in input FASTQ file. If not provided,
                                 this is estimated from the first read in the file.
    """

    def execute(self):
        read_len = self.args["--read-len"]

        if read_len is not None:
            read_len = int(read_len)

        if not self.args["--tempdir"]:
            self.args["--tempdir"] = "."

        temp_directory = hio.generate_temp_dir(self.args["--tempdir"])

        hci.iterative_align(
            self.args["<reads.fq>"],
            temp_directory,
            self.args["--genome"],
            self.args["--threads"],
            self.args["--out-bam"],
            aligner=self.args["--aligner"],
            min_len=int(self.args["--min-len"]),
            read_len=read_len,
        )
        # Deletes the temporary folder
        shutil.rmtree(temp_directory)


class Digest(AbstractCommand):
    """Genome chunking command

    Digests a fasta file into fragments based on a restriction enzyme or a
    fixed chunk size. Generates two output files into the target directory
    named "info_contigs.txt" and "fragments_list.txt"

    usage:
        digest [--plot] [--figdir=FILE] [--circular] [--size=INT]
               [--outdir=DIR] --enzyme=ENZ <fasta>

    arguments:
        fasta                     Fasta file to be digested

    options:
        -c, --circular                  Specify if the genome is circular.
        -e, --enzyme=ENZ[,ENZ2,...]     A restriction enzyme or an integer
                                        representing fixed chunk sizes (in bp).
                                        Multiple comma-separated enzymes can
                                        be given.
        -s, --size=INT                  Minimum size threshold to keep
                                        fragments. [default: 0]
        -o, --outdir=DIR                Directory where the fragments and
                                        contigs files will be written.
                                        Defaults to current directory.
        -p, --plot                      Show a histogram of fragment length
                                        distribution after digestion.
        -f, --figdir=FILE               Path to directory of the output figure.
                                        By default, the figure is only shown
                                        but not saved.

    output:
        fragments_list.txt: information about restriction fragments (or chunks)
        info_contigs.txt: information about contigs or chromosomes

    """

    def execute(self):
        # If circular is not specified, change it from None to False
        if not self.args["--circular"]:
            self.args["--circular"] = False
        if not self.args["--outdir"]:
            self.args["--outdir"] = os.getcwd()
        # Create output directory if it does not exist
        if not os.path.exists(self.args["--outdir"]):
            os.makedirs(self.args["--outdir"])
        if self.args["--figdir"]:
            figpath = join(self.args["--figdir"], "frags_hist.pdf")
        else:
            figpath = None
        # Split into a list if multiple enzymes given
        enzyme = self.args["--enzyme"]
        if re.search(r",", enzyme):
            enzyme = enzyme.split(",")

        hcd.write_frag_info(
            self.args["<fasta>"],
            enzyme,
            self.args["--size"],
            output_dir=self.args["--outdir"],
            circular=self.args["--circular"],
        )

        hcd.frag_len(
            output_dir=self.args["--outdir"],
            plot=self.args["--plot"],
            fig_path=figpath,
        )


class Filter(AbstractCommand):
    """Mapping event filtering command

    Filters spurious 3C events such as loops and uncuts from the library based
    on a minimum distance threshold automatically estimated from the library by
    default. Can also plot 3C library statistics.

    usage:
        filter [--interactive | --thresholds INT-INT] [--plot]
               [--figdir FILE] [--prefix STR] <input> <output>

    arguments:
        input       2D BED file containing coordinates of Hi-C interacting
                    pairs, the index of their restriction fragment and their
                    strands.
        output      Path to the filtered file, in the same format as the input.

    options:
        -f, --figdir=DIR                  Path to the output figure directory.
                                          By default, the figure is only shown
                                          but not saved.
        -i, --interactive                 Interactively shows plots and asks
                                          for thresholds.
        -p, --plot                        Shows plots of library composition
                                          and 3C events abundance.
        -P, --prefix STR                  If the library has a name, it will
                                          be shown on the figures.
        -t, --thresholds=INT-INT          Manually defines integer values for
                                          the thresholds in the order
                                          [uncut, loop]. Reads above those values
                                          are kept.
    """

    def execute(self):
        figpath = None
        if self.args["--thresholds"]:
            # Thresholds supplied by user beforehand
            uncut_thr, loop_thr = self.args["--thresholds"].split("-")
            try:
                uncut_thr = int(uncut_thr)
                loop_thr = int(loop_thr)
            except ValueError:
                logger.error(
                    "You must provide integer numbers for the thresholds."
                )
        else:
            # Threshold defined at runtime
            if self.args["--figdir"]:
                figpath = join(self.args["--figdir"], "event_distance.pdf")
                if not os.path.exists(self.args["--figdir"]):
                    os.makedirs(self.args["--figdir"])
            uncut_thr, loop_thr = hcf.get_thresholds(
                self.args["<input>"],
                interactive=self.args["--interactive"],
                plot_events=self.args["--plot"],
                fig_path=figpath,
                prefix=self.args["--prefix"],
            )
        # Filter library and write to output file
        figpath = None
        if self.args["--figdir"]:
            figpath = join(self.args["--figdir"], "event_distribution.pdf")

        hcf.filter_events(
            self.args["<input>"],
            self.args["<output>"],
            uncut_thr,
            loop_thr,
            plot_events=self.args["--plot"],
            fig_path=figpath,
            prefix=self.args["--prefix"],
        )


class View(AbstractCommand):
    """Contact map visualization command

    Visualize a Hi-C matrix file as a heatmap of contact frequencies. Allows to
    tune visualisation by binning and normalizing the matrix, and to save the
    output image to disk. If no output is specified, the output is displayed.

    usage:
        view [--binning=1] [--despeckle] [--frags FILE] [--trim INT] [--n-mad FLOAT]
             [--normalize] [--max=99] [--output=IMG] [--cmap=CMAP] [--dpi=INT]
             [--transform=FUN] [--circular] [--region=STR] <contact_map> [<contact_map2>]

    arguments:
        contact_map             Sparse contact matrix in bg2, cool or graal format
        contact_map2            Sparse contact matrix in bg2, cool or graal format,
                                if given, the log ratio of contact_map/contact_map2
                                will be shown.


    options:
        -b, --binning=INT[bp|kb|Mb|Gb]   Subsampling factor or fix value in
                                         basepairs to use for binning
                                         [default: 1].
        -c, --cmap=CMAP                  The name of a matplotlib colormap to
                                         use for the matrix. [default: Reds]
        -C, --circular                   Use if the genome is circular.
        -d, --despeckle                  Remove sharp increases in long range
                                         contact by averaging surrounding
                                         values.
        -D, --dpi=INT                    Map resolution in DPI (dots per inch). [default: 300]
        -f, --frags=FILE                 Required for bp binning. Tab-separated
                                         file with headers, containing
                                         fragments start position in the 3rd
                                         column, as generated by hicstuff
                                         pipeline.
        -T, --transform=FUN              Apply a mathematical transformation to pixel values 
                                         to improve visibility of long range signals. Possible
                                         values are: log2, log10, ln, sqrt, exp0.2.
        -m, --max=INT                    Saturation threshold. Maximum pixel
                                         value is set to this percentile
                                         [default: 99].
        -N, --n-mad=INT                 Number of median absolute deviations (MAD) from the median
                                         of log bin sums allowed to keep bins in the normalization
                                         procedure [default: 3].
        -n, --normalize                  Should ICE normalization be performed
                                         before rendering the matrix ?
        -o, --output=IMG                 Name of the image file where the view is stored.
        -r, --region=STR[;STR]           Only view a region of the contact map.
                                         Regions are specified as UCSC strings.
                                         (e.g.:chr1:1000-12000). If only one
                                         region is given, it is viewed on the
                                         diagonal. If two regions are given,
                                         The contacts between both are shown.
        -t, --trim=INT                   Trims outlier rows/columns from the
                                         matrix if the sum of their contacts
                                         deviates from the mean by more than
                                         INT standard deviations.
    """

    def data_transform(self, dense_map, operation="log10"):
        """
        Apply a mathematical operation on a dense Hi-C map. Valid
        operations are: log2, log10, ln, sqrt, exp0.2
        """
        ops = {
            "log10": np.log10,
            "log2": np.log2,
            "ln": np.log,
            "sqrt": np.sqrt,
        }
        if operation in ops:
            return ops[operation](dense_map)
        elif re.match(r"exp", operation):
            splitop = operation.split("exp")
            exp_val = float(splitop[1])
            return dense_map ** exp_val
        elif hasattr(np, operation) and callable(np.__dict__[operation]):
            logger.warning("Using built-in numpy callable: %s" % operation)
            return np.__dict__[operation](dense_map)
        else:
            raise TypeError("Supplied transform function is not supported.")

    def process_matrix(self, sparse_map):
        """
        Performs any combination of binning, normalisation, log transformation,
        trimming and subsetting based on the attributes of the instance class.
        """
        # BINNING
        if self.binning > 1:
            if self.bp_unit:
                binned_map, binned_frags = hcs.bin_bp_sparse(
                    M=sparse_map, positions=self.pos, bin_len=self.binning
                )

            else:
                binned_map = hcs.bin_sparse(
                    M=sparse_map, subsampling_factor=self.binning
                )
        else:
            binned_map = sparse_map

        # TRIMMING
        if self.args["--trim"]:
            try:
                trim_std = float(self.args["--trim"])
            except ValueError:
                logger.error(
                    "You must specify a number of standard deviations for "
                    "trimming"
                )
                raise
            binned_map = hcs.trim_sparse(binned_map, n_mad=trim_std)

        # NORMALIZATION
        if self.args["--normalize"]:
            binned_map = hcs.normalize_sparse(
                binned_map, norm="ICE", n_mad=float(self.args["--n-mad"])
            )

        self.vmax = np.percentile(binned_map.data, self.perc_vmax)
        # ZOOM REGION
        if self.args["--region"]:
            if not self.args["--frags"]:
                logger.error(
                    "A fragment file must be provided to subset "
                    "genomic regions. See hicstuff view --help"
                )
                sys.exit(1)
            # Load chromosomes and positions from fragments list
            reg_pos = pd.read_csv(
                self.args["--frags"], delimiter="\t", usecols=(1, 2)
            )
            # Readjust bin coords post binning
            if self.binning:
                # Fixed genomic bins
                if self.bp_unit:
                    # Get bin numbers of chromosome starts
                    binned_start = np.append(
                        np.where(binned_frags == 0)[0], len(binned_frags)
                    )
                    # Get bin length of each chromosome
                    num_binned = binned_start[1:] - binned_start[:-1]
                    # Get unique chromosome names without losing original order
                    # (numpy.unique sorts output)
                    chr_names_idx = np.unique(
                        reg_pos.iloc[:, 0], return_index=True
                    )[1]
                    chr_names = [
                        reg_pos.iloc[index, 0]
                        for index in sorted(chr_names_idx)
                    ]
                    binned_chrom = np.repeat(chr_names, num_binned)
                    reg_pos = pd.DataFrame(
                        {0: binned_chrom, 1: binned_frags[:, 0]}
                    )
                # Subsample binning (group by N frags)
                else:
                    reg_pos = reg_pos.iloc[:: self.binning, :]

            region = self.args["--region"]
            if ";" in region:
                # 2 input regions: zoom anywhere in matrix
                self.symmetric = False
                reg1, reg2 = region.split(";")
                reg1 = parse_ucsc(reg1, reg_pos)
                reg2 = parse_ucsc(reg2, reg_pos)
            else:
                # Only 1 input region: zoom on diagonal
                region = parse_ucsc(region, reg_pos)
                reg1 = reg2 = region
            binned_map = binned_map.tocsr()
            binned_map = binned_map[reg1[0] : reg1[1], reg2[0] : reg2[1]]
            binned_map = binned_map.tocoo()

        return binned_map

    def execute(self):

        input_map = self.args["<contact_map>"]
        hic_fmt = hio.get_hic_format(input_map)
        cmap = self.args["--cmap"]
        self.perc_vmax = float(self.args["--max"])
        self.bp_unit = False
        bin_str = self.args["--binning"].upper()
        self.symmetric = True
        transform = self.args["--transform"]
        try:
            # Subsample binning
            self.binning = int(bin_str)
        except ValueError:
            if re.match(r"^[0-9]+[KMG]?B[P]?$", bin_str):
                if hic_fmt == "graal" and not self.args["--frags"]:
                    logger.error(
                        "A fragment file must be provided to perform "
                        "basepair binning. See hicstuff view --help"
                    )
                    sys.exit(1)
                # Load positions from fragments list
                self.binning = parse_bin_str(bin_str)
                self.bp_unit = True
            else:
                logger.error(
                    "Please provide an integer or basepair value for binning."
                )
                raise
        sparse_map, frags, _ = hio.flexible_hic_loader(
            input_map, fragments_file=self.args["--frags"]
        )
        self.pos = frags.iloc[:, 2]
        output_file = self.args["--output"]
        processed_map = self.process_matrix(sparse_map)
        # If 2 matrices given compute log ratio
        if self.args["<contact_map2>"]:
            sparse_map2, _, _ = hio.flexible_hic_loader(
                self.args["<contact_map2>"],
                fragments_file=self.args["--frags"],
            )
            processed_map2 = self.process_matrix(sparse_map2)
            if sparse_map2.shape != sparse_map.shape:
                logger.error(
                    "You cannot compute the ratio of matrices with "
                    "different dimensions"
                )
            # Get log of values for both maps
            processed_map.data = np.log2(processed_map.data)
            processed_map2.data = np.log2(processed_map2.data)
            # Note: Taking diff of logs instead of log of ratio because sparse
            # mat division yields dense matrix in current implementation.
            # Changing base to 2 afterwards.
            processed_map = processed_map.tocsr() - processed_map2.tocsr()
            processed_map = processed_map.tocoo()
            processed_map.data[np.isnan(processed_map.data)] = 0.0
            cmap = "coolwarm"
            # Log transformation done already
            transform = False

        if self.args["--despeckle"]:
            processed_map = hcs.despeckle_simple(processed_map)
        try:
            if self.symmetric:
                dense_map = hcv.sparse_to_dense(
                    processed_map, remove_diag=False
                )
            else:
                dense_map = processed_map.toarray()
            dense_map = dense_map.astype(float)
            self.vmin = 0
            if self.args["<contact_map2>"]:
                self.vmin, self.vmax = -2, 2
            # Log transform the map and the colorscale limits if needed
            if transform:
                dense_map = self.data_transform(dense_map, transform)
                self.vmin = np.percentile(dense_map[np.isfinite(dense_map)], 1)
                self.vmax = self.data_transform(self.vmax, transform)
            else:
                # Set 0 values in matrix to NA
                dense_map[dense_map == 0] = np.inf
            # Display NA values in white
            current_cmap = cm.get_cmap()
            current_cmap.set_bad(color=current_cmap(0))

            hcv.plot_matrix(
                dense_map,
                filename=output_file,
                vmin=self.vmin,
                vmax=self.vmax,
                dpi=int(self.args["--dpi"]),
                cmap=cmap,
            )
        except MemoryError:
            logger.error("contact map is too large to load, try binning more")


class Pipeline(AbstractCommand):
    """Whole (end-to-end) contact map generation command

    Entire Pipeline to process fastq files into a Hi-C matrix. Uses all the
    individual components of hicstuff.

    usage:
        pipeline [--aligner=bowtie2] [--centromeres=FILE] [--circular] [--distance-law]
                 [--duplicates] [--enzyme=ENZ] [--filter] [--force] [--iterative] 
                 [--matfmt=FMT] [--no-cleanup] [--outdir=DIR] [--plot] [--prefix=PREFIX]
                 [--quality-min=INT] [--read-len=INT] [--remove-centromeres=INT] [--size=INT]
                 [--start-stage=STAGE] [--threads=INT] [--tmpdir=DIR] --genome=FILE <input1> [<input2>]

    arguments:
        input1:             Forward fastq file, if start_stage is "fastq", sam
                            file for aligned forward reads if start_stage is
                            "bam", or a .pairs file if start_stage is "pairs".
        input2:             Reverse fastq file, if start_stage is "fastq", sam
                            file for aligned reverse reads if start_stage is
                            "bam", or nothing if start_stage is "pairs".


    options:
        -a, --aligner=bowtie2         Alignment software to use. Can be either
                                      bowtie2 or minimap2. [default: bowtie2]
        -c, --centromeres=FILE        Positions of the centromeres separated by
                                      a space and in the same order than the 
                                      chromosomes. Discordant with the circular
                                      option.
        -C, --circular                Enable if the genome is circular. 
                                      Discordant with the centromeres option.   
        -d, --distance-law            If enabled, generates a distance law file
                                      with the values of the probabilities to 
                                      have a contact between two distances for
                                      each chromosomes or arms if the file with
                                      the positions has been given. The values
                                      are not normalized, or averaged.
        -D, --duplicates              Filter out PCR duplicates based on read
                                      positions.
        -e, --enzyme=ENZ              Restriction enzyme if a string, or chunk
                                      size (i.e. resolution) if a number. Can
                                      also be multiple comma-separated enzymes.
                                      [default: 5000]
<<<<<<< HEAD
        -f, --filter                  Filter out spurious 3C events (loops and
                                      uncuts) using hicstuff filter. Requires
                                      "-e" to be a restriction enzyme, not a
                                      chunk size.
        -F, --force                   Write even if the output file already exists.
=======
>>>>>>> 9924e726
        -i, --iterative               Map reads iteratively using hicstuff
                                      iteralign, by truncating reads to 20bp
                                      and then repeatedly extending and
                                      aligning them.
<<<<<<< HEAD
=======
        -F, --filter                  Filter out spurious 3C events (loops and
                                      uncuts) using hicstuff filter. Requires
                                      "-e" to be a restriction enzyme, not a
                                      chunk size.
>>>>>>> 9924e726
        -g, --genome=FILE             Reference genome to map against. Path to
                                      the bowtie2 index if using bowtie2, or to
                                      a FASTA file if using minimap2.
        -M, --matfmt=FMT              The format of the output sparse matrix.
                                      Can be "bg2" for 2D Bedgraph format, 
                                      "cool" for Mirnylab's cooler software, or
                                      "graal" for graal-compatible plain text
                                      COO format. [default: graal]
        -n, --no-cleanup              If enabled, intermediary BED files will
                                      be kept after generating the contact map.
                                      Disabled by defaut.
        -o, --outdir=DIR              Output directory. Defaults to the current
                                      directory.
        -p, --plot                    Generates plots in the output directory
                                      at different steps of the pipeline.
        -P, --prefix=PREFIX           Overrides default graal-compatible
                                      filenames and use a prefix with
                                      extensions instead.
        -q, --quality-min=INT         Minimum mapping quality for selecting
                                      contacts. [default: 30].
        -r, --remove-centromeres=INT  Integer. Number of kb that will be remove around 
                                      the centromere position given by in the centromere
                                      file. [default: 0]
        -R, --read-len=INT            Maximum read length in the fastq file. Optionally
                                      used in iterative alignment mode. Estimated from
                                      the first read by default. Useful if input fastq
                                      is a composite of different read lengths.
        -s, --size=INT                Minimum size threshold to consider
                                      contigs. Keep all contigs by default.
                                      [default: 0]
        -S, --start-stage=STAGE       Define the starting point of the pipeline
                                      to skip some steps. Default is "fastq" to
                                      run from the start. Can also be "bam" to
                                      skip the alignment, "pairs" to start from a
                                      single pairs file or "pairs_idx" to skip
                                      fragment attribution and only build the 
                                      matrix. [default: fastq]
        -t, --threads=INT             Number of threads to allocate.
                                      [default: 1].
        -T, --tmpdir=DIR              Directory for storing intermediary BED
                                      files and temporary sort files. Defaults
                                      to the output directory.

    output:
        abs_fragments_contacts_weighted.txt: the sparse contact map
        fragments_list.txt: information about restriction fragments (or chunks)
        info_contigs.txt: information about contigs or chromosomes
        hicstuff.log: details and statistics about the run.
    """

    def execute(self):

        if self.args["--filter"] and self.args["--enzyme"].isdigit():
            raise ValueError(
                "You cannot filter without specifying a restriction enzyme."
            )
        if not self.args["--outdir"]:
            self.args["--outdir"] = os.getcwd()

        if self.args["--matfmt"] not in ("graal", "bg2", "cool"):
            logger.error("matfmt must be either bg2, cool or graal.")
            raise ValueError

        read_len = self.args["--read-len"]
        if read_len is not None:
            read_len = int(read_len)

        hpi.full_pipeline(
            genome=self.args["--genome"],
            input1=self.args["<input1>"],
            input2=self.args["<input2>"],
            aligner=self.args["--aligner"],
            centromeres=self.args["--centromeres"],
            circular=self.args["--circular"],
            distance_law=self.args["--distance-law"],
            enzyme=self.args["--enzyme"],
            filter_events=self.args["--filter"],
            force=self.args['--force'],
            iterative=self.args["--iterative"],
            mat_fmt=self.args["--matfmt"],
            min_qual=int(self.args["--quality-min"]),
            min_size=int(self.args["--size"]),
            no_cleanup=self.args["--no-cleanup"],
            out_dir=self.args["--outdir"],
            pcr_duplicates=self.args["--duplicates"],
            plot=self.args["--plot"],
            prefix=self.args["--prefix"],
            read_len=read_len,
            remove_centros=self.args["--remove-centromeres"],
            start_stage=self.args["--start-stage"],
            threads=int(self.args["--threads"]),
            tmp_dir=self.args["--tmpdir"],
        )


class Scalogram(AbstractCommand):
    """
    Generate a scalogram.

    usage:
        scalogram [--cmap=NAME] [--centromeres=FILE] [--frags=FILE] [--range=INT-INT]
                  [--threads=INT] [--output=FILE] [--max=INT] [--normalize]
                  [--indices=INT-INT] [--despeckle] <contact_map>

    argument:
        <contact_map> The sparse Hi-C contact matrix.

    options:
        -C, --cmap=NAME                    The matplotlib colormap to use for
                                           the plot. [default: viridis]
        -d, --despeckle                    Remove speckles (artifactual spots)
                                           from the matrix.
        -f, --frags=FILE                   Fragments_list.txt file providing mapping
                                           between genomic coordinates and bin IDs.
        -i, --indices=INT-INT              The range of bin numbers of the matrix to 
                                           use for the plot. Can also be given in 
                                           UCSC style genomic coordinates (requires -f).
                                           E.g. chr1:1Mb-10Mb.
        -m, --max=INT                      Saturation threshold in percentile
                                           of pixel values. [default: 99]
        -o, --output=FILE                  Output file where the plot should be
                                           saved. Plot is only displayed by
                                           default.
        -n, --normalize                    Normalize the matrix first.
        -r, --range=INT-INT                The range of contact distance to look
                                           at. No limit by default. Values in
                                           basepairs by default but a unit can
                                           be specified (kb, Mb, ...).
        -t, --threads=INT                  Parallel processes to run in for
                                           despeckling. [default: 1]
    """

    def execute(self):
        mat, frags, chroms = hio.flexible_hic_loader(
            self.args["<contact_map>"], fragments_file=self.args["--frags"]
        )
        if frags is not None:
            # If fragments_list.txt is provided, load chrom start and end columns
            frags = pd.read_csv(
                self.args["--frags"], delimiter="\t", usecols=(1, 2, 3)
            )
        if self.args["--range"]:
            shortest, longest = self.args["--range"].split("-")
            # If range given in number of bins
            try:
                shortest, longest = int(shortest), int(longest)
            # If range given in genomic scale
            except ValueError:
                shortest, longest = (
                    parse_bin_str(shortest),
                    parse_bin_str(longest),
                )
                # Use average bin size to convert genomic scale to number of bins
                avg_res = (frags.end_pos - frags.start_pos).mean()
                shortest, longest = (
                    int(shortest // avg_res),
                    int(longest // avg_res),
                )

        if self.args["--indices"]:
            start, end = self.args["--indices"].split("-")
            # If given in bin numbers
            try:
                start = int(start)
                end = int(end)
            # If given in genomic coordinates
            except ValueError:
                start, end = parse_ucsc(
                    self.args["--indices"],
                    frags.loc[:, ["chrom", "start_pos"]],
                )

        input_map = self.args["<contact_map>"]
        vmax = float(self.args["--max"])
        output_file = self.args["--output"]
        # good_bins = np.array(range(S.shape[0]))
        S = mat.tocsr()
        if not self.args["--range"]:
            shortest = 0
            longest = S.shape[0]

        if self.args["--normalize"]:
            # good_bins = np.where(hcs.get_good_bins(S, n_std=3) == 1)[0]
            S = hcs.normalize_sparse(S, norm="ICE")
            S = S.tocsr()
        if self.args["--despeckle"]:
            S = hcs.despeckle_simple(S, threads=int(self.args["--threads"]))

        # Cropping matrix before transforming to dense to reduce memory overhead
        # Note we leave a margin equal to longest range so that all windows can be computed
        if self.args["--indices"]:
            crop_inf, crop_sup = (
                max(0, start - longest),
                min(S.shape[0], end + longest),
            )
            crop_later = longest
            S = S[crop_inf:crop_sup, crop_inf:crop_sup]
        else:
            crop_later = 0

        D = hcv.sparse_to_dense(S)
        D = np.fliplr(np.rot90(hcs.scalogram(D), k=-1))
        # Crop the margin left previously to get actual indices on dimenstion 0
        # and focus scale to --range on dimension 1
        plt.contourf(
            D[crop_later : D.shape[1] - crop_later, shortest:longest],
            cmap=self.args["--cmap"],
        )
        if output_file:
            plt.savefig(output_file)
        else:
            plt.show()


class Rebin(AbstractCommand):
    """
    Rebins a Hi-C matrix and modifies its fragment and chrom files accordingly.
    Output files are in the same format as the input files (cool, graal or bg2).
    usage:
        rebin [--binning=1] [--frags=FILE] [--force] [--chroms=FILE] <contact_map> <out_prefix>

    arguments:
        contact_map             Sparse contact matrix in graal, cool or bg2 format.
        out_prefix              Prefix path (without extension) for the output files.

    options:
        -b, --binning=INT[bp|kb|Mb|Gb]   Subsampling factor or fix value in
                                         basepairs to use for binning
                                         [default: 1].
        -f, --frags=FILE                 Tab-separated file with headers,
                                         containing fragments start position in
                                         the 3rd column. This is the file
                                         "fragments_list.txt" generated by
                                         hicstuff pipeline. Required for graal
                                         matrices and recommended for bg2.
        -F, --force                      Write even if the output file already exists.
        -c, --chroms=FILE                Tab-separated with headers, containing
                                         chromosome names, size, number of
                                         restriction fragments. This is the file
                                         "info_contigs.txt" generated by hicstuff
                                         pipeline.
    """

    def execute(self):
        prefix = self.args["<out_prefix>"]
        bin_str = self.args["--binning"].upper()
<<<<<<< HEAD
        hic_fmt = hio.get_hic_format(self.args['<contact_map>'])
        # Get complete output filename and prevent overwriting unless --force is enabled
        out_name = prefix + self.fmt2ext[hic_fmt]
        self.check_output_path(out_name, force=self.args['--force'])
=======
        hic_fmt = hio.get_hic_format(self.args["<contact_map>"])
>>>>>>> 9924e726
        # Load positions from fragments list and chromosomes from chrom file
        map_path = self.args["<contact_map>"]
        hic_map, frags, chromlist = hio.flexible_hic_loader(
            map_path,
            fragments_file=self.args["--frags"],
            chroms_file=self.args["--chroms"],
        )
        if hic_fmt == "graal" and (frags is None or chromlist is None):
            raise ValueError(
                "You must provide a chroms file and a fragments file "
                "when rebinning a matrix in graal format. (hint: the "
                "files info_contigs.txt and fragments_list.txt)"
            )
        # Create output directory if it does not exist
        if dirname(prefix):
            os.makedirs(dirname(prefix), exist_ok=True)
        bp_unit = False
        try:
            # Subsample binning
            binning = int(bin_str)
        except ValueError:
            # Basepair binning: determine bin size
            if re.match(r"^[0-9]+[KMG]?B[P]?$", bin_str):
                binning = parse_bin_str(bin_str)
                bp_unit = True
            else:
                logger.error(
                    "Please provide an integer or basepair value for binning."
                )
                raise
        chromnames = np.unique(frags.chrom)

        if bp_unit:
            # Basepair binning: Perform binning
            hic_map, _ = hcs.bin_bp_sparse(hic_map, frags.start_pos, binning)
            for chrom in chromnames:
                chrom_mask = frags.chrom == chrom
                # For all chromosomes, get new bin start positions
                bin_id = frags.loc[chrom_mask, "start_pos"] // binning
                frags.loc[chrom_mask, "id"] = bin_id + 1
                frags.loc[chrom_mask, "start_pos"] = binning * bin_id
                bin_ends = binning * bin_id + binning
                # Do not allow bin ends to be larger than chrom size
                chromsize = chromlist.length[chromlist.contig == chrom].values[
                    0
                ]
                bin_ends[bin_ends > chromsize] = chromsize
                frags.loc[frags.chrom == chrom, "end_pos"] = bin_ends

            # Account for special cases where restriction fragments are larger than
            # bin size, resulting in missing bins (i.e. jumps in bin ids)
            id_diff = (
                np.array(frags.loc[:, "id"])[1:]
                - np.array(frags.loc[:, "id"])[:-1]
            )
            # Normal jump is 1, new chromosome (reset id) is < 0, abnormal is > 1
            # Get panda indices of abnormal jumps
            jump_frag_idx = np.where(id_diff > 1)[0]
            add_bins = id_diff - 1
            # Need to insert [jump] bins after indices with abnormal [jump]
            miss_bins = [None] * np.sum(add_bins[jump_frag_idx])
            miss_bin_id = 0
            for idx in jump_frag_idx:
                jump_size = add_bins[idx]
                for j in range(1, jump_size + 1):
                    # New generated bins will be given attributes based on the previous bin
                    # e.g. if 2 missing bins between bins 2 and 5:
                    # id[3] = id[2] + 1 * 1 and id[4] = id[2] + 1 * 2
                    miss_bins[miss_bin_id] = {
                        "id": frags.loc[idx, "id"] + 1 * j,
                        "chrom": frags.loc[idx, "chrom"],
                        "start_pos": frags.loc[idx, "start_pos"] + binning * j,
                        "end_pos": frags.loc[idx, "end_pos"] + binning * j,
                        "size": binning,
                        "gc_content": np.NaN,
                    }
                    miss_bin_id += 1
                    # Shift bins row idx to allow

            # Give existing bins spaced row idx to allow inserting missing bins
            idx_shift = copy.copy(id_diff)
            idx_shift[idx_shift < 1] = 1
            existing_bins_idx = np.cumsum(idx_shift)
            # Prepend first bin (lost when computing diff)
            existing_bins_idx = np.insert(existing_bins_idx, 0, 0)
            # Add missing bins to original table, and sort by idx
            # missing bins are "holes" in the continuous range of existing bins
            missing_bins_idx = sorted(
                set(range(existing_bins_idx[0], existing_bins_idx[-1]))
                - set(existing_bins_idx)
            )
            miss_bins_df = pd.DataFrame(
                miss_bins, columns=frags.columns, index=missing_bins_idx
            )
            frags["tmp_idx"] = existing_bins_idx
            miss_bins_df["tmp_idx"] = missing_bins_idx
            frags = pd.concat([frags, miss_bins_df], axis=0, sort=False)
            frags.sort_values("tmp_idx", axis=0, inplace=True)
            frags.drop("tmp_idx", axis=1, inplace=True)

        else:
            # Subsample binning
            hic_map = hcs.bin_sparse(hic_map, binning)
            # Use index for binning, but keep 1-indexed.
            # Exception when binning is 1 (no binning) where no need to shift
            shift_id = 0 if binning == 1 else 1
            frags.id = (frags.id // binning) + shift_id

        # Save original columns order
        col_ordered = list(frags.columns)
        # Get new start and end position for each bin
        frags = frags.groupby(["chrom", "id"], sort=False)
        positions = frags.agg({"start_pos": "min", "end_pos": "max"})
        positions.reset_index(inplace=True)
        # Compute mean for all added features in each index bin
        # Normally only other feature is GC content
        features = frags.agg("mean")
        features.reset_index(inplace=True)
        # set new bins positions
        frags = features
        frags["start_pos"] = 0
        frags["end_pos"] = 0
        frags.loc[:, positions.columns] = positions
        frags["size"] = frags.end_pos - frags.start_pos
        cumul_bins = 0
        for chrom in chromnames:
            n_bins = frags.start_pos[frags.chrom == chrom].shape[0]
            chromlist.loc[chromlist.contig == chrom, "n_frags"] = n_bins
            chromlist.loc[
                chromlist.contig == chrom, "cumul_length"
            ] = cumul_bins
            cumul_bins += n_bins

        # Keep original column order
        frags = frags.reindex(columns=col_ordered)
        # Write 3 binned output files
        hio.flexible_hic_saver(
            hic_map, self.args["<out_prefix>"], frags=frags, chroms=chromlist
        )


class Subsample(AbstractCommand):
    """
    Subsample contacts from a Hi-C matrix. Probability of sampling is proportional
    to the intensity of the bin.
    usage:
        subsample  [--prop=FLOAT] [--force] <contact_map> <subsampled_prefix>

    arguments:
        contact_map             Sparse contact matrix in graal, bg2 or cool format.
        subsampled_prefix       Path without extension to the output map in the same
                                format as the input containing only a fraction of the
                                contacts.

    options:
        -p, --prop=FLOAT        Proportion of contacts to sample from the input matrix
                                if between 0 and 1. Raw number of contacts to keep if
                                superior to 1. [default: 0.1]
        -F, --force             Write even if the output file already exists.
    """

    def execute(self):
        hic_fmt = hio.get_hic_format(self.args["<contact_map>"])
<<<<<<< HEAD
=======
        mat, frags, _ = hio.flexible_hic_loader(
            self.args["<contact_map>"], quiet=True
        )
>>>>>>> 9924e726
        prefix = self.args["<subsampled_prefix>"]
        # Get complete output filename and prevent overwriting unless --force is enabled
        out_name = prefix + self.fmt2ext[hic_fmt]
        self.check_output_path(out_name, force=self.args['--force'])
        mat, frags, _ = hio.flexible_hic_loader(self.args["<contact_map>"], quiet=True)
        subsampled = hcs.subsample_contacts(mat, float(self.args["--prop"]))
        subsampled = subsampled.tocoo()
        hio.flexible_hic_saver(
            subsampled, prefix, frags=frags, hic_fmt=hic_fmt
        )


class Convert(AbstractCommand):
    """
    Convert between different Hi-C dataformats. Currently supports tsv (graal),
    bedgraph2D (bg2) and cooler (cool)

    usage:
        convert [--frags=FILE] [--chroms=FILE] [--force]
                [--from=FORMAT] [--to=FORMAT] <contact_map> <prefix>

    arguments:
        contact_map               The file containing the contact frequencies.
        prefix                    The prefix path for output files. An extension
                                  will be added to the files depending on the
                                  output format.

    options:
        -f, --frags=FILE          Tab-separated file with headers,
                                  containing columns id, chrom, start_pos,
                                  end_pos size. This is the file
                                  "fragments_list.txt" generated by
                                  hicstuff pipeline. Required for graal
                                  matrices and recommended for bg2.
        -F, --force               Write even if the output file already exists.
        -c, --chroms=FILE         Tab-separated with headers, containing
                                  columns contig, length, n_frags, cumul_length.
                                  This is the file "info_contigs.txt" generated
                                  by hicstuff pipeline.
        -F, --from=FORMAT         The format from which to convert. [default: graal]
        -T, --to=FORMAT           The format to which files should be
                                  converted. [default: cool]
    """

    def execute(self):
        in_fmt = self.args["--from"]
        out_fmt = self.args["--to"]
        mat_path = self.args["<contact_map>"]
        frags_path = self.args["--frags"]
        chroms_path = self.args["--chroms"]
        prefix = self.args["<prefix>"]

        # Get complete output filename and prevent overwriting unless --force is enabled
        out_name = prefix + self.fmt2ext[hic_fmt]
        self.check_output_path(out_name, force=self.args['--force'])

        # Load
        mat, frags, chroms = hio.flexible_hic_loader(
            mat_path,
            fragments_file=frags_path,
            chroms_file=chroms_path,
            quiet=True,
        )
        # Write
        hio.flexible_hic_saver(
            mat=mat,
            out_prefix=prefix,
            frags=frags,
            chroms=chroms,
            hic_fmt=out_fmt,
        )


class Distancelaw(AbstractCommand):
    """Distance law tools.
    Take the distance law file from hicstuff and can average it, normalize it compute the
    slope of the curve and plot it.
    
    usage:
        distancelaw [--average] [--big-arm-only=INT] [--base=FLOAT] [--centromeres=FILE] 
                    [--circular] [--frags=FILE] [--inf=INT] [--outputfile-img=IMG] 
                    [--outputfile-tabl=TABLE] [--labels=DIR] [--sup=INT] 
                    [--remove-centromeres=INT] (--pairs=FILE | --dist-tbl=FILE1[,FILE2,...])
    
    options:
        -a, --average                       If set, calculate the average of the distance 
                                            law of the different chromosomes/arms in each
                                            condition. If two file given average is
                                            mandatory.
        -b, --big-arm-only=INT              Integer. It given will take only the arms bigger
                                            than the value given as argument.
        -B, --base=FLOAT                    Float corresponding of the base of the log to 
                                            make the logspace which will slice the genomes in
                                            logbins. These slices will be in basepairs unit.
                                            Default is 1.1.
        -c, --centromeres=FILE              Positions of the centromeres separated by
                                            a space and in the same order than the 
                                            chromosomes. Discordant with the circular
                                            option.
        -C, --circular                      Enable if the genome is circular. Discordant 
                                            with the centromeres option.
        -d, --dist-tbl=FILE1[,FILE2,...]    Directory to the file or files containing the 
                                            compute distance law. File should have the same
                                            format than the ones made by hicstuff pipeline.
        -f, --frags=FILE                    Tab-separated file with headers, containing
                                            columns id, chrom, start_pos, end_pos size.
                                            This is the file "fragments_list.txt" generated by
                                            hicstuff pipeline. Required if pairs are given. 
        -i, --inf=INT                       Inferior born to plot the distance law. By 
                                            default the value is 3000 bp (3 kb). Have to
                                            be strictly positive.
        -l, --labels=STR1,STR2...           List of string of the labels for the plot 
                                            separated by a coma. If no labels given, give 
                                            the names "Sample 1", "Sample 2"...
        -o, --outputfile-img=IMG            Output file. Format must be compatible with 
                                            plt.savefig. Default : None.
        -O, --outputfile-tabl=TABLE         Output file. Default : None.
        -p, --pairs=FILE                    Pairs file. Format from 4D Nucleome Omics Data 
                                            Standards Working Group with the 8th and 9th 
                                            coulumns are the ID of the fragments of the 
                                            reads 1 and 2. Only add if no distance_law table
                                            given. It will compute the table from these pairs
                                            and the fragments from the fragments file.
        -r, --remove-centromeres=INT        Integer. Number of kb that will be remove around 
                                            the centromere position given by in the centromere
                                            file. Default is zero. 
        -s, --sup=INT                       Superior born to plot the distance law. By 
                                            default the value is the maximum length of all
                                            the dataset given. Also if big arm only set, it
                                            will be the minimum size of the arms/chromosomes
                                            taken to make the average.
    """

    def execute(self):
        # Give no file as output_file_img if no given.
        if self.args["--outputfile-img"]:
            output_file_img = self.args["--outputfile-img"]
        else:
            output_file_img = None
        # Compute the table of distance law if pairs given
        if self.args["--pairs"]:
            # Sanity check : frags mandatory if pairs given.
            if not self.args["--frags"] or self.args["--dist-tbl"]:
                logger.error(
                    "You have to give fragments and/or not give table of the distance law if pairs file given."
                )
                sys.exit(1)
            pairs = self.args["--pairs"]
            fragments = self.args["--frags"]
            # Give no file as output_file_tabl if no given.
            if self.args["--outputfile-tabl"]:
                output_file_tabl = self.args["--outputfile-tabl"]
            else:
                output_file_tabl = None
            # Check if centromeres file given and if the centromeres have to be remove
            if self.args["--centromeres"]:
                centromeres = self.args["--centromeres"]
                if self.args["--remove-centromeres"]:
                    rm_centro = int(self.args["--remove-centromeres"])
                else:
                    rm_centro = 0
            else:
                centromeres = None
                rm_centro = 0
            # Check if circular condition given
            if self.args["--circular"]:
                circular = self.args["--circular"]
            else:
                circular = None
            # Check logarithm base
            if self.args["--base"]:
                base = int(self.args["--base"])
            else:
                base = 1.1
            xs, ps, names = [None], [None], [None]
            xs[0], ps[0], names[0] = hcdl.get_distance_law(
                pairs_reads_file=pairs,
                fragments_file=fragments,
                centro_file=centromeres,
                base=base,
                out_file=output_file_tabl,
                circular=circular,
                rm_centro=rm_centro,
            )
            length_files = 1
        else:
            # Put in a list the path or the different paths given.
            distance_law_file = self.args["--dist-tbl"]
            distance_law_files = distance_law_file.split(",")
            length_files = len(distance_law_files)
            # Make new lists for the modified distance law.
            xs = [None] * length_files
            ps = [None] * length_files
            names = [None] * length_files
            # Iterate on the different file given by the user.
            for i in range(length_files):
                xs[i], ps[i], names[i] = hcdl.import_distance_law(
                    distance_law_files[i]
                )
            names = [name[0] for name in names]
        # Put the inf and sup according to the arguments given.
        if self.args["--inf"]:
            inf = int(self.args["--inf"])
        else:
            inf = 3000
        if self.args["--sup"]:
            sup = int(self.args["--sup"])
        else:
            sup = max(max(xs[0], key=len))
        # Add the option big army only.
        if self.args["--big-arm-only"]:
            big_arm_only = True
            arm_sup = int(self.args["--big-arm-only"])
        else:
            big_arm_only = False
            arm_sup = sup
        # Sanity check : Average mandatory if more than one file.
        if not self.args["--average"] and length_files > 1:
            logger.error("You have to average if more than one file.")
            sys.exit(1)
        # Iterate on the different file given by the user.
        for i in range(length_files):
            # Make the average if enabled
            if self.args["--average"]:
                xs[i], ps[i] = hcdl.average_distance_law(
                    xs[i], ps[i], arm_sup, big_arm_only
                )
                # If not average, we should to remove one level of list to have the good dimension.
        if not self.args["--average"]:
            names = names[0]
            xs = xs[0]
            ps = ps[0]
        # Normalize and make the derivative
        ps = hcdl.normalize_distance_law(xs, ps, inf)
        # Gave new names for the different samples.
        if self.args["--labels"]:
            labels = self.args["--labels"]
            labels = labels.split(",")
        else:
            if length_files == 1 and not self.args["--average"]:
                labels = []
                if len(names) > 1:
                    for chr_names in names:
                        labels.append(chr_names)
                else:
                    labels = names
            else:
                labels = []
                for i in range(length_files):
                    labels.append("Sample " + str(i))
        # Make the plot if enabled, if not average plot the different arms or
        # chromosomes with the initial names else plot the different conditions
        # with the names labels.
        hcdl.plot_ps_slope(xs, ps, labels, output_file_img, inf, sup)


def parse_bin_str(bin_str):
    """Bin string parsing

    Take a basepair binning string as input and converts it into
    corresponding basepair values.

    Parameters
    ----------
    bin_str : str
        A basepair region (e.g. 150KB). Unit can be BP, KB, MB, GB.

    Example
    -------

        >>> parse_bin_str("150KB")
        150000
        >>> parse_bin_str("0.1mb")
        100000

    Returns
    -------
    binning : int
        The number of basepair corresponding to the binning string.
    """
    try:
        binning = int(bin_str)
    except ValueError:
        bin_str = bin_str.upper()
        binsuffix = {"B": 1, "K": 1000, "M": 1e6, "G": 1e9}
        unit_pos = re.search(r"[KMG]?B[P]?$", bin_str).start()
        bp_unit = bin_str[unit_pos:]
        # Extract unit and multiply accordingly for fixed bp binning
        binning = int(float(bin_str[:unit_pos]) * binsuffix[bp_unit[0]])

    return binning


def parse_ucsc(ucsc_str, bins):
    """
    Take a UCSC region in UCSC notation and a list of bin chromosomes and
    positions (in basepair) and converts it to range of bins.

    Parameters
    ----------
    ucsc_str : str
        The region string in UCSC notation (e.g. chr1:1000-2000)
    bins : pandas.DataFrame
        Dataframe of two columns containing the chromosome and start
        position of each bin. Each row must be one bin.

    Returns
    -------
    coord : tuple
        A tuple containing the bin range containing in the requested region.
    """
    if ":" in ucsc_str:
        chrom, bp = ucsc_str.split(":")
        bp = bp.replace(",", "").upper()
        start, end = bp.split("-")
        start, end = parse_bin_str(start), parse_bin_str(end)
        # Make absolute bin index (independent of chrom)
        bins["id"] = bins.index
        chrombins = bins.loc[bins.iloc[:, 0] == chrom, :]
        start = max([start, 1])
        start = max(chrombins.id[chrombins.iloc[:, 1] // start == 0])
        end = max(chrombins.id[chrombins.iloc[:, 1] // end == 0])
    else:
        chrom = ucsc_str
        # Make absolute bin index (independent of chrom)
        bins[2] = bins.index
        chrombins = bins.loc[bins.iloc[:, 0] == chrom, :]
        try:
            start = min(chrombins[2])
            end = max(chrombins[2])
        except ValueError:
            logger.error("Invalid chromosome")
            raise
    coord = (int(start), int(end))
    return coord<|MERGE_RESOLUTION|>--- conflicted
+++ resolved
@@ -35,6 +35,14 @@
     specified.
 """
 import re
+import sys, os, shutil
+from os.path import join, dirname
+from matplotlib import pyplot as plt
+from matplotlib import cm
+from docopt import docopt
+import pandas as pd
+import numpy as np
+import copy
 import hicstuff.view as hcv
 import hicstuff.hicstuff as hcs
 import hicstuff.digest as hcd
@@ -45,15 +53,6 @@
 from hicstuff.log import logger
 import hicstuff.pipeline as hpi
 import hicstuff.distance_law as hcdl
-from scipy.sparse import csr_matrix
-import sys, os, shutil, csv
-from os.path import join, basename, dirname
-from matplotlib import pyplot as plt
-from matplotlib import cm
-from docopt import docopt
-import pandas as pd
-import numpy as np
-import copy
 
 
 class AbstractCommand:
@@ -68,7 +67,7 @@
         self.args = docopt(self.__doc__, argv=command_args)
         self.global_args = global_args
         # Map Hi-C format to file extension
-        self.fmt2ext = {'cool': '.cool', 'bg2': '.bg2', 'graal': '.mat.tsv'}
+        self.fmt2ext = {"cool": ".cool", "bg2": ".bg2", "graal": ".mat.tsv"}
 
     def execute(self):
         """Execute the commands"""
@@ -77,8 +76,10 @@
     def check_output_path(self, path, force=False):
         """Throws error if the output file exists. Create required file tree otherwise."""
         # Get complete output filename and prevent overwriting unless force is enabled
-        if not force and os.path.exists(out_name):
-            raise IOError("Output file already exists. Use --force to overwrite")
+        if not force and os.path.exists(path):
+            raise IOError(
+                "Output file already exists. Use --force to overwrite"
+            )
         if dirname(path):
             os.makedirs(dirname(path), exist_ok=True)
 
@@ -362,7 +363,7 @@
             exp_val = float(splitop[1])
             return dense_map ** exp_val
         elif hasattr(np, operation) and callable(np.__dict__[operation]):
-            logger.warning("Using built-in numpy callable: %s" % operation)
+            logger.warning("Using built-in numpy callable: %s", operation)
             return np.__dict__[operation](dense_map)
         else:
             raise TypeError("Supplied transform function is not supported.")
@@ -601,25 +602,15 @@
                                       size (i.e. resolution) if a number. Can
                                       also be multiple comma-separated enzymes.
                                       [default: 5000]
-<<<<<<< HEAD
         -f, --filter                  Filter out spurious 3C events (loops and
                                       uncuts) using hicstuff filter. Requires
                                       "-e" to be a restriction enzyme, not a
                                       chunk size.
         -F, --force                   Write even if the output file already exists.
-=======
->>>>>>> 9924e726
         -i, --iterative               Map reads iteratively using hicstuff
                                       iteralign, by truncating reads to 20bp
                                       and then repeatedly extending and
                                       aligning them.
-<<<<<<< HEAD
-=======
-        -F, --filter                  Filter out spurious 3C events (loops and
-                                      uncuts) using hicstuff filter. Requires
-                                      "-e" to be a restriction enzyme, not a
-                                      chunk size.
->>>>>>> 9924e726
         -g, --genome=FILE             Reference genome to map against. Path to
                                       the bowtie2 index if using bowtie2, or to
                                       a FASTA file if using minimap2.
@@ -697,7 +688,7 @@
             distance_law=self.args["--distance-law"],
             enzyme=self.args["--enzyme"],
             filter_events=self.args["--filter"],
-            force=self.args['--force'],
+            force=self.args["--force"],
             iterative=self.args["--iterative"],
             mat_fmt=self.args["--matfmt"],
             min_qual=int(self.args["--quality-min"]),
@@ -721,7 +712,7 @@
 
     usage:
         scalogram [--cmap=NAME] [--centromeres=FILE] [--frags=FILE] [--range=INT-INT]
-                  [--threads=INT] [--output=FILE] [--max=INT] [--normalize]
+                  [--threads=INT] [--output=FILE] [--normalize]
                   [--indices=INT-INT] [--despeckle] <contact_map>
 
     argument:
@@ -738,8 +729,6 @@
                                            use for the plot. Can also be given in 
                                            UCSC style genomic coordinates (requires -f).
                                            E.g. chr1:1Mb-10Mb.
-        -m, --max=INT                      Saturation threshold in percentile
-                                           of pixel values. [default: 99]
         -o, --output=FILE                  Output file where the plot should be
                                            saved. Plot is only displayed by
                                            default.
@@ -753,7 +742,7 @@
     """
 
     def execute(self):
-        mat, frags, chroms = hio.flexible_hic_loader(
+        mat, frags, _ = hio.flexible_hic_loader(
             self.args["<contact_map>"], fragments_file=self.args["--frags"]
         )
         if frags is not None:
@@ -792,8 +781,6 @@
                     frags.loc[:, ["chrom", "start_pos"]],
                 )
 
-        input_map = self.args["<contact_map>"]
-        vmax = float(self.args["--max"])
         output_file = self.args["--output"]
         # good_bins = np.array(range(S.shape[0]))
         S = mat.tocsr()
@@ -866,14 +853,10 @@
     def execute(self):
         prefix = self.args["<out_prefix>"]
         bin_str = self.args["--binning"].upper()
-<<<<<<< HEAD
-        hic_fmt = hio.get_hic_format(self.args['<contact_map>'])
+        hic_fmt = hio.get_hic_format(self.args["<contact_map>"])
         # Get complete output filename and prevent overwriting unless --force is enabled
         out_name = prefix + self.fmt2ext[hic_fmt]
-        self.check_output_path(out_name, force=self.args['--force'])
-=======
-        hic_fmt = hio.get_hic_format(self.args["<contact_map>"])
->>>>>>> 9924e726
+        self.check_output_path(out_name, force=self.args["--force"])
         # Load positions from fragments list and chromosomes from chrom file
         map_path = self.args["<contact_map>"]
         hic_map, frags, chromlist = hio.flexible_hic_loader(
@@ -1037,17 +1020,13 @@
 
     def execute(self):
         hic_fmt = hio.get_hic_format(self.args["<contact_map>"])
-<<<<<<< HEAD
-=======
+        prefix = self.args["<subsampled_prefix>"]
+        # Get complete output filename and prevent overwriting unless --force is enabled
+        out_name = prefix + self.fmt2ext[hic_fmt]
+        self.check_output_path(out_name, force=self.args["--force"])
         mat, frags, _ = hio.flexible_hic_loader(
             self.args["<contact_map>"], quiet=True
         )
->>>>>>> 9924e726
-        prefix = self.args["<subsampled_prefix>"]
-        # Get complete output filename and prevent overwriting unless --force is enabled
-        out_name = prefix + self.fmt2ext[hic_fmt]
-        self.check_output_path(out_name, force=self.args['--force'])
-        mat, frags, _ = hio.flexible_hic_loader(self.args["<contact_map>"], quiet=True)
         subsampled = hcs.subsample_contacts(mat, float(self.args["--prop"]))
         subsampled = subsampled.tocoo()
         hio.flexible_hic_saver(
@@ -1058,11 +1037,11 @@
 class Convert(AbstractCommand):
     """
     Convert between different Hi-C dataformats. Currently supports tsv (graal),
-    bedgraph2D (bg2) and cooler (cool)
+    bedgraph2D (bg2) and cooler (cool). Input format is automatically inferred.
 
     usage:
         convert [--frags=FILE] [--chroms=FILE] [--force]
-                [--from=FORMAT] [--to=FORMAT] <contact_map> <prefix>
+                [--to=FORMAT] <contact_map> <prefix>
 
     arguments:
         contact_map               The file containing the contact frequencies.
@@ -1082,13 +1061,11 @@
                                   columns contig, length, n_frags, cumul_length.
                                   This is the file "info_contigs.txt" generated
                                   by hicstuff pipeline.
-        -F, --from=FORMAT         The format from which to convert. [default: graal]
         -T, --to=FORMAT           The format to which files should be
                                   converted. [default: cool]
     """
 
     def execute(self):
-        in_fmt = self.args["--from"]
         out_fmt = self.args["--to"]
         mat_path = self.args["<contact_map>"]
         frags_path = self.args["--frags"]
@@ -1096,8 +1073,8 @@
         prefix = self.args["<prefix>"]
 
         # Get complete output filename and prevent overwriting unless --force is enabled
-        out_name = prefix + self.fmt2ext[hic_fmt]
-        self.check_output_path(out_name, force=self.args['--force'])
+        out_name = prefix + self.fmt2ext[out_fmt]
+        self.check_output_path(out_name, force=self.args["--force"])
 
         # Load
         mat, frags, chroms = hio.flexible_hic_loader(
