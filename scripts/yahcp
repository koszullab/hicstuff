#!/bin/bash

#A simple set of commands to perform the standard 3C mapping operations and
#generate GRAAL-compatible matrices.
#
#This script must be run in the same directory as fraglist.py as that's what
#it relies on to perform some of the GRAAL-specific stuff like matrix/fragment data
#file generation.

arguments=()
# default output filenames
frag_out="fragments_list.txt"
contig_out="info_contigs.txt"
matrix_out="abs_fragments_contacts_weighted.txt"

trigger_help=0

#Defaults
enzyme=5000
quality_min=30
output_dir="."
bedgraph=0
size=0
duplicate=0
clean_up=1
threads=1
minimap=0
circular=""
iterative=0
filter_events=0
prefix=""
tmp_dir=""
#Argument parsing
while [[ $# -gt 0 ]]; do

  key="$1"

  case $key in
  -1 | --forward)
    reads_for="$2"
    shift
    shift
    ;;
  -2 | --reverse)
    reads_rev="$2"
    shift
    shift
    ;;
  -f | --fasta)
    fasta="$2"
    shift
    shift
    ;;
  -e | --enzyme)
    enzyme="$2"
    shift
    shift
    ;;
  -o | --outdir)
    output_dir="$2"
    shift
    shift
    ;;
  -q | --quality_min)
    quality_min="$2"
    shift
    shift
    ;;
  -s | --size)
    size="$2"
    shift
    shift
    ;;
  -t | --threads)
    threads="$2"
    shift
    shift
    ;;
  -T | --tmpdir)
    tmp_dir="$2"
    shift
    shift
    ;;
  -m | --minimap | --minimap2)
    minimap=1
    shift
    ;;
  -b | --bedgraph)
    bedgraph=1
    shift
    ;;
  -d | --duplicates)
    duplicate=1
    shift
    ;;
  -n | --no_cleanup)
    clean_up=0
    shift
    ;;
  -C | --circular)
    circular=" --circular"
    shift
    ;;
  -i | --iterative)
    iterative=1
    shift
    ;;
  -F | --filter)
    filter_events=1
    shift
    ;;
  -P | --prefix)
    prefix="$2"
    shift
    ;;
  -h | --help)
    trigger_help=1
    shift
    ;;
  *)
    arguments+=("$1")
    shift
    ;;
  esac
done

set -e
set -o pipefail

set -- "${arguments[@]}"

# If no output dir specified, defaults to output dir
if [ -z $tmp_dir ]; then
    tmp_dir=$output_dir
fi

# Initialize output folders
mkdir -p "$output_dir"
mkdir -p "$tmp_dir"

# Initialize logfile:
if  [ ! -z $prefix ]; then
    logfile="${output_dir}/${prefix}.log"
else
    logfile="${output_dir}/hicstuff.log"
fi

echo "LOGFILE: $logfile"
cat << LOGHEAD > "$logfile"
hicstuff v$(hicstuff --version) log file
date: $(date)
enzyme: $enzyme
input1: $reads_for
input2: $reads_rev
ref: $fasta
---
LOGHEAD

# Initiate timer
SECONDS=0

# Check everything's in place
python3 -c "import Bio" >/dev/null 2>&1 || {
  echo "Error! Biopython is missing from your python libraries. Please install it (using either your package manager or pip)" |
    tee -a "$logfile"
  exit 1
}

if [ $minimap -eq 0 ]; then
  aligner=bowtie2
else
  aligner=minimap2
fi

# If a restriction enzyme is specified, event filtering is meaningless
if [[ "$enzyme" =~ "^[0-9]+$" ]] && [ "$filter_events" -eq 1 ]; then
  echo "A restriction enzyme must be specified to filter 3C events." |
    tee -a "$logfile"
  exit 1
fi

for tool in $aligner samtools bedtools; do
  command -v $tool >/dev/null 2>&1 || {
    echo "Error! $tool is needed and could not be found on your machine." |
      tee -a "$logfile"
    exit 1
  }
done

t=$((threads / 2 < 1 ? 1 : threads / 2))


# Write fragments_list.txt info_contigs.txt
echo "Writing fragment information..."
hicstuff digest $circular \
                --enzyme "$enzyme" \
                --outdir "$output_dir" \
                --size "$size" "$fasta" 2>&1 | tee -a $logfile

# Remove adapters and PCR duplicates
if [ $duplicate -eq 1 ]; then
  echo "Removing adapters and PCR duplicates..."

  command -v pcr_duplicates >/dev/null 2>&1 || {
    echo "Error! pcr_duplicates is needed and could not be found on your machine." |
      tee -a "$logfile"
    exit 1
  }

  pcr_duplicates "$reads_for" "$reads_rev" "$reads_for".trimmed "$reads_rev".trimmed
  reads_for=${reads_for}.trimmed
  reads_rev=${reads_rev}.trimmed
fi

#Do the job:
# 1/ bowtie2/minimap2 alignment
# 2/ filter reads according to flag and mapping quality
# 3/ convert to bed
# 4/ keep relevant fields (chromosome/contig, starting position, end position, read name, orientation)
# 5/ sort by chromosome/contig (#1 in dict order) then by position (#2 in numerical order)

echo "Performing alignment and generating bed files..."
# Map reads iteratively
if [ $iterative -eq 1 ]; then
  # Conditionaly append minimap option flag to command
  [ $minimap -eq 1 ] && miniflag="-m"
  map_cmd() { hicstuff iteralign -f "$fasta" -t $t -o "$2" -T "$tmp_dir" $miniflag "$1"; }
else
  if [ $minimap -eq 0 ]; then
    #Build fasta index files if they don't exist
    index=${fasta%.fa}
    if [ ! -f "${index}".1.bt2 ]; then
      echo "Building fasta index files..."
      bowtie2-build --quiet "$fasta" "$index"
    fi
    map_cmd() { bowtie2 --very-sensitive-local -p $t -x "$index" -U "$1" >"$2"; }
  else
    map_cmd() { minimap2 -2 -t $t -ax sr "$fasta" "$1" >"$2"; }
  fi
fi

sam_for="$tmp_dir/for.sam"
sam_rev="$tmp_dir/rev.sam"
map_cmd "$reads_for" "$sam_for"
map_cmd "$reads_rev" "$sam_rev"

samtools view -bS -F 260 -@ $t -q "$quality_min" "$sam_for" |
  bedtools bamtobed -i - |
  awk 'OFS="\t" { print $1,$2,$3,$4,$6 }' \
    >"$tmp_dir"/unsorted_contacts_for.bed &

samtools view -bS -F 260 -@ $t -q "$quality_min" "$sam_rev" |
  bedtools bamtobed -i - |
  awk 'OFS="\t" { print $1,$2,$3,$4,$6 }' \
    >"$tmp_dir"/unsorted_contacts_rev.bed &

wait

# Add mapping statistics to log file
# 4 line per reads per line
n_pairs=$((zcat $reads_for 2> /dev/null || cat $reads_for) | wc -l | awk '{print $1/4}')
echo "$n_pairs read pairs in fastq files." | tee -a "$logfile"
n_reads=$((n_pairs*2))
n_mapped=$(wc -l "$tmp_dir"/unsorted_contacts*.bed | tail -n 1 | awk '{print $1}')
perc_mapped=$(python -c "print(round(100*$n_mapped/$n_reads, 2))")
echo "${perc_mapped}% single end reads uniquely mapped with MQ > $quality_min (${n_mapped}/${n_reads})" | tee -a "$logfile"

# Check if version of UNIX sort supports parallelization and add flag if it does
sort_par=""
par=$(sort --version | awk 'NR==1 {split($NF, vnum, "."); 
                              if(vnum[1] > 8 || (vnum[1] == 8 && vnum[2] > 23)) 
                                  {print 1} 
                              else {print 0}}')
[ "$par" -eq 1 ] && sort_par="--parallel=$threads"

# Sort all forward and reverse reads by name into a single bed
sort -S 2G ${sort_par} -T "$tmp_dir" -k1,1d -k2,2n \
  "$tmp_dir"/unsorted_contacts_for.bed \
  "$tmp_dir"/unsorted_contacts_rev.bed \
  >"$tmp_dir"/total_contacts.bed

# Make a bed out of fragments_list.txt with 0-based fragment index for GRAAL
awk 'NR>1 { print $2"\t"$3"\t"$4"\t"(NR-2) }' \
  "$output_dir"/fragments_list.txt >"$tmp_dir"/fragments_list.bed

# Awk code that transforms input bed file *sorted on Rname* with fields:
#     Rchr Rstart Rend Rname Rstrand Fchr Fstart Fend Fidx
# where R=read and F=fragment
# into a paired bed file with fields:
#     F1chr F1start F1end F1idx R1strand F2chr F2start F2end F2idx R2strand
# Where F1 and F2 are fragments of the reads R1 and R2 in a Hi-C pair
bed2pairs='
BEGIN{dir="for"; OFS="\t"}
{
  if(dir=="for") {
    fw["name"]=$4; fw["coord"]=$6"\t"$7"\t"$8"\t"$9"\t"$5; dir="rev" }
  else {
    if(fw["name"] == $4) {
        print fw["coord"],$6,$7,$8,$9,$5; dir="for"}
    else {
        dir="rev"; fw["coord"]=$6"\t"$7"\t"$8"\t"$9"\t"$5; fw["name"]=$4}
    }
}
'

# Intersect fragment list with mapping data
echo "Intersecting bed files..."
bedtools intersect -a "$tmp_dir"/total_contacts.bed \
  -b "$tmp_dir"/fragments_list.bed -wa -wb |
  sort -k4d -S 2G ${sort_par} -T "$tmp_dir" |
  awk "$bed2pairs" \
    >"$tmp_dir"/contact_intersect_sorted.bed

# Filter spurious (loops and uncuts) 3C events
if [ "$filter_events" -eq 1 ]; then
<<<<<<< HEAD
  if ! [ $clean_up -eq 1 ]; then
    # Keep unfiltered in case user wants it
    cp "$tmp_dir/contact_intersect_sorted.bed" "$tmp_dir/contact_intersect_sorted.unfiltered.bed"
fi
  hicstuff filter "$tmp_dir/contact_intersect_sorted.bed" "$tmp_dir/contact.filtered.bed" 2>&1 | \
=======
  if [ $clean_up -eq 0 ]; then
    # Keep unfiltered in case user wants it
    cp "$tmp_dir/contacts_intersect_sorted.bed" "$tmpdir/contacts_intersect_sorted.unfiltered.bed"
fi
  hicstuff filter "$tmp_dir/contact_intersect_sorted.bed" "$tmp_dir/contacts.filtered.bed" 2>&1 | \
>>>>>>> 6176b77c
      tee -a "$logfile"
  mv "$tmp_dir/contact.filtered.bed" "$tmp_dir/contact_intersect_sorted.bed"
fi

echo "$(wc -l $tmp_dir/contact_intersect_sorted.bed | awk '{print $1}') pairs used to build the contact map" | tee -a "$logfile"

echo "Generating contact map..."
# Write GRAAL matrix out of intersecting bed file
if [ "$bedgraph" -eq 0 ]; then
  echo -e "id_fragment_a\tid_fragment_b\tn_contact" >"$output_dir/$matrix_out"
  cut -f4,9 "$tmp_dir/contact_intersect_sorted.bed" |
    sort -S 2G ${sort_par} -T "$tmp_dir" -V |
    uniq -c |
    sed 's/^\s*//' |
    tr ' ' '\t' |
    awk -v OFS="\t" '{print $0,$1}' |
    cut -f1 --complement >>"$output_dir/$matrix_out"
  matext="tsv"
# Write 2D bedgraph matrix
else
  cut -f4,5,9,10 --complement "$tmp_dir/contact_intersect_sorted.bed" |
    sort -S 2G ${sort_par} -T "$tmp_dir" -V |
    uniq -c |
    sed 's/^\s*//' |
    tr ' ' '\t' |
    awk -v OFS="\t" '{print $0,$1}' |
    cut -f1 --complement |
    tr '\t' ' ' >"${output_dir}/${matrix_out}"
  matext="2bg"
fi

if [ ! -z "$prefix" ]; then
  mv "${output_dir}/${contig_out}" "${output_dir}/${prefix}.chr.tsv"
  mv "${output_dir}/${frag_out}" "${output_dir}/${prefix}.frag.tsv"
  mv "${output_dir}/${matrix_out}" "${output_dir}/${prefix}.mat.${matext}"
fi

if [ $clean_up -eq 1 ]; then
  rm "$sam_for" "$sam_rev"
  rm "$tmp_dir"/fragments_list.bed
  rm "$tmp_dir"/unsorted_contacts_for.bed
  rm "$tmp_dir"/unsorted_contacts_rev.bed
  rm "$tmp_dir"/total_contacts.bed
  rm "$tmp_dir"/contact_intersect_sorted.bed
fi

echo "Contact map generated after $(($SECONDS/3600)):$((($SECONDS/60)%60)):$(($SECONDS%60)) (H:M:S)." |  tee -a "$logfile"

echo "Finito"<|MERGE_RESOLUTION|>--- conflicted
+++ resolved
@@ -267,9 +267,9 @@
 
 # Check if version of UNIX sort supports parallelization and add flag if it does
 sort_par=""
-par=$(sort --version | awk 'NR==1 {split($NF, vnum, "."); 
-                              if(vnum[1] > 8 || (vnum[1] == 8 && vnum[2] > 23)) 
-                                  {print 1} 
+par=$(sort --version | awk 'NR==1 {split($NF, vnum, ".");
+                              if(vnum[1] > 8 || (vnum[1] == 8 && vnum[2] > 23))
+                                  {print 1}
                               else {print 0}}')
 [ "$par" -eq 1 ] && sort_par="--parallel=$threads"
 
@@ -313,19 +313,11 @@
 
 # Filter spurious (loops and uncuts) 3C events
 if [ "$filter_events" -eq 1 ]; then
-<<<<<<< HEAD
   if ! [ $clean_up -eq 1 ]; then
     # Keep unfiltered in case user wants it
     cp "$tmp_dir/contact_intersect_sorted.bed" "$tmp_dir/contact_intersect_sorted.unfiltered.bed"
 fi
   hicstuff filter "$tmp_dir/contact_intersect_sorted.bed" "$tmp_dir/contact.filtered.bed" 2>&1 | \
-=======
-  if [ $clean_up -eq 0 ]; then
-    # Keep unfiltered in case user wants it
-    cp "$tmp_dir/contacts_intersect_sorted.bed" "$tmpdir/contacts_intersect_sorted.unfiltered.bed"
-fi
-  hicstuff filter "$tmp_dir/contact_intersect_sorted.bed" "$tmp_dir/contacts.filtered.bed" 2>&1 | \
->>>>>>> 6176b77c
       tee -a "$logfile"
   mv "$tmp_dir/contact.filtered.bed" "$tmp_dir/contact_intersect_sorted.bed"
 fi
